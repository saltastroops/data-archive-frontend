# SAAO/SALT Data Archive frontend

This project provides the web frontend for using the SAAO/SALT Data Archive.

## Setting up for development

### Step 1: Getting started

#### Cloning the code 

To clone this repository to your development machine, you need to run the following command (assuming that `git` is installed on your machine.

```bash
git clone HTTPS://github.com/saltastroops/data-archive-frontend.git frontend
```

A directory of name `frontend` with the frontend code will be created.

You may choose another name for the directory. In this case you will have to change the commands in this README accordingly.

Then you can install the required Node packages and run the development server. Node and npm must be installed on your machine.

```bash
cd frontend
yarn install
yarn start
```

Note that Husky is used for linting code before committing it to a Git repository. In order for this to work, the Git repository must exist already when you install the Node packages.

#### Workflow policy

No code changes should be pushed to either the development or the master branch. Instead, create a new local branch from the development branch, make your changes and push the branch to the Github repository.

Afterwards make a a pull request in Github from the new branch to the development branch.

Someone else should check the pull request. They may pull the new branch to their own machine, fix errors, commit their changes and push the updated branch.

Once work on a branch other than master or development is done, that branch should be deleted both locally and on Github.

Code on the production server should always be pulled from the master branch. All releases should be properly tagged with a version.

#### Travis

The code includes a Travis configuration file. It is recommended that Travis is given access to the Github repository and that branch rules enforce that all Travis tests must pass before a pull request can bev merged into the development or master branch.

### Step 2: Setting up environment variables

Environment variables for development, testing and production should be defined in `.env.development`, `.env.test` and `.env.production`, respectively. The following variables can be set.

Variable | Description
---- | ----
REACT_APP_BACKEND_URI | URI of the backend server. Should *not* have a trailing slash.
REACT_APP_SENTRY_DSN | Sentry DSN (Data Source Name).

Sentry is only enabled for production, and you need to set the corresponding environment variable in `.env.production` only.

### Step 3: Running and testing the application

To run the application execute the command `yarn start` in the project's root directory.

To run all the tests of this application execute the command `yarn test` in the project's root directory.
 

## Deployment on an Ubuntu 18 server

### Error tracking

Errors are monitored [Sentry](HTTPS://sentry.io/welcome/) if the environment variable `REACT_APP_SENTRY_DSN` is set in the environment file (see the section on setting up environment variables).

### Installing and configuring nginx

Start by installing yarn.

```bash
curl -sS HTTPS://dl.yarnpkg.com/debian/pubkey.gpg | sudo apt-key add -
echo "deb HTTPS://dl.yarnpkg.com/debian/ stable main" | sudo tee /etc/apt/sources.list.d/yarn.list
sudo apt-get update && sudo apt-get install yarn
```

This will also install node.

Make sure that Apache2 is not installed

```bash
sudo apt-get remove apache2
``` 

and then install nginx.

```bash
sudo apt-get install nginx
```

Open the default configuration for nginx

```bash
sudo nano /etc/nginx/sites-available/default
```

and add the code below. Here and is the following it is assumed that the code is located in a folder `/var/www/frontend`. You may choose any other folder; update the commands below accordingly.

```text
server {
   listen 80 default_server;
   root /var/www/frontend/build;  # path to the build directory for your project
   server_name xxxxx/;  # server name e.g mywebsite.saao.ac.za
   index index.html index.htm;
   location / {
       try_files $uri /index.html;
   }
}
```

Create a symbolic link in the `sites-enabled` folder to the updated configuration file.
 
```bash
sudo ln -s /etc/nginx/sites-available/default /etc/nginx/sites-enabled/
```

Start the nginx service.

```bash
sudo service nginx start
```

If the nginx service is running already, you can restart it with

```bash
sudo service nginx restart
```

### Installing the code on the server

Clone the repository,

```bash
git clone HTTPS://github.com/saltastroops/data-archive-frontend.git /var/www/frontend
```

and checkout the correct branch.

```bash
cd /var/www/frontend
git checkout master
```

Then carry out the steps described in the section on updating the code.

### Updating the code on the server

Navigate to the code directory,

```bash
cd /var/www/frontend
```

and pull the latest version of the code from the repository.

```bash
git pull 
```

Install all the dependencies,

```bash
yarn install
```

remove current build folder if it exists,

```bash
rm -r build
```

and build the project.

```bash
yarn build
```

If necessary, restart nginx,

```bash
sudo service nginx restart
```

or reboot the server.

```bash
sudo reboot
```

<<<<<<< HEAD
The above steps are explained in detail [in this article](HTTPS://medium.com/@timmykko/deploying-create-react-app-with-nginx-and-ubuntu-e6fe83c5e9e7).

## Adding HTTPS to the SALT/SAAO Data Archive

There are some pre-requisites to adding HTTPS to the site. You need Nginx to be running already, the Nginx configuration
file should be set up properly and we need a user with sudo rights. We will use [Certbot](HTTPS://certbot.eff.org/lets-encrypt/ubuntubionic-nginx) 
to add HTTPS to our Archive. 

First ssh into the server you are running your HTTP on using a user with sudo privileges. We the need to run the
following commands to add the Cerbot PPA to our list of repositories 

```bash
sudo apt-get update
sudo apt-get install software-properties-common
sudo add-apt-repository universe
sudo add-apt-repository ppa:certbot/certbot
sudo apt-get update
```
Next, we need to install Certbot, run the following command:

```bash
sudo apt-get install certbot python3-certbot-nginx
```

Next, we need to get a certificate and have Cerbot edit our Nginx configuration file and the server it, turning HTTP to 
HTTPS in one step and we can do that with the following command

```bash
sudo certbot --nginx
``` 
Cerbot uses some cronjobs/ systemd timer to renew our certificates automatically before they expire. To see if the
automatic renewal of the certificate works, run the following command:

```bash
sudo certbot renew --dry-run
```
For the SALT/SAAO Data Archive we are using an API, this API uses HTTP, so you will need to edit the .env file and 
change REACT_APP_BACKEND_URI to https:seshat.saao.ac.za/api so as to allow its data through since the website will now
be using  HTTPS. 

To test/ confirm your that your site is properly setup, visit [https://seshat.saao.ac.za](https://seshat.saao.ac.za) and 
in your browser, you will see the lock icon in the URL bar if it worked correctly. 
=======
The above steps are explained in detail [in this article](https://medium.com/@timmykko/deploying-create-react-app-with-nginx-and-ubuntu-e6fe83c5e9e7).

### Adding Brotli to the SAAO/SALT Data Archive

For this Data Archive, since we are using Nginx, we will used ngx_brotli, which is developed and supported by Google. 
A pre-requisite is that you must already have HTTPS on the server from a trusted source such as [Let's Encrypt](https://certbot.eff.org/)

When your serever has HTTPS and Nginx working, we can now add Brotli. For this to work, you’ll need to compile Brotli 
using the correct version of Nginx installed. 

First, install required libraries by running the commands below.

```bash
sudo apt install git libpcre3 libpcre3-dev zlib1g zlib1g-dev openssl libssl-dev
```
After that,you need to check the current Nginx version using the command below:
```bash
sudo nginx -v
``` 
Next, download Nginx that matches the current installed version (which is what we just checked). Then extract it using 
the commands below:
```bash
cd ~/
wget https://nginx.org/download/nginx-version.tar.gz
tar zxvf nginx-version.tar.gz
```
Replace 'version' with your current Nginx version. 
After extracting it, go and clone ngx_brotli module from Github using the commands below:
```bash
cd ~/
git clone https://github.com/eustas/ngx_brotli.git
cd ~/ngx_brotli
git submodule update --init
```
We then need to go into Nginx folder on our home page using the following condition:
```bash
cd ~/nginx-version
```
Replace 'version' with your current Nginx version.

Then we need to install the following modules:

```bash
sudo apt-get install libxslt-dev
sudo apt-get install libgd-dev # for the "error: the HTTP image filter module requires the GD library." error
sudo apt-get install libgeoip-dev # for the GeoIP package
```
Next we need to run the following command:
```bash
nginx -V
```
From the output of the command above, you might get something similar to this:
```text
nginx version: nginx/1.14.0 (Ubuntu)
built with OpenSSL 1.1.1  11 Sep 2018
TLS SNI support enabled
configure arguments: 
```
The most import part of the output here is the 'configure arguments', we must copy everything after 'configure arguments'.
We then run the following command:
```bash
./configure --add-dynamic-module=../ngx_brotli configure arguments
```
We need to replace 'configure arguments' with what we copied from the nginx -V command,after that press enter.
Example: ./configure --add-dynamic-module=../ngx_brotli --prefix=/usr/share/nginx. Of course yours will differ but the 
procedure is the same.

We then run the following commands:

```bash
make modules
sudo cp objs/*.so /etc/nginx/modules-available
sudo cp objs/*.so /usr/share/nginx/modules
```  
List files in /etc/nginx/modules-available and you will see:

```text
ngx_http_brotli_filter_module.so
ngx_http_brotli_static_module.so
```
Now we are ready to load ngx_brotli module. We first run the following command:
```bash
sudo nano /etc/nginx/nginx.conf
```
We then add the following lines at the top of the file:
```bash
load_module modules/ngx_http_brotli_filter_module.so;
load_module modules/ngx_http_brotli_static_module.so;
```
Your nginx.conf file should look similar to this:
```text
load_module modules/ngx_http_brotli_filter_module.so;
load_module modules/ngx_http_brotli_static_module.so;
user www-data;
worker_processes auto;
pid /run/nginx.pid;
include /etc/nginx/modules-enabled/*.conf;

events {
        worker_connections 768;
        # multi_accept on;
}
```
After that, run Nginx test to see if you get any errors, by using the following command:
```bash
sudo nginx -t
```

You should get output similar to the following if everything has gone well:
```bash
Output:
nginx: the configuration file /etc/nginx/nginx.conf syntax is ok
nginx: configuration file /etc/nginx/nginx.conf test is successful
```
With Let's Encrypt having added its own information in the file /etc/nginx/sites-available/. You now need to add the 
following lines to the same file but not on the last server block:

```text
brotli on;
brotli_static on;
brotli_types *;
```
The Nginx configuration file should now look similar to the following:

```text
server {
    server_name  your_server_name;

    location / {
        root /var/www/frontend/build;
        index index.html index.htm;
        try_files $uri /index.html;
    }

    listen 443 ssl; # managed by Certbot
    ssl_certificate /etc/letsencrypt/live/seshat.saao.ac.za/fullchain.pem; # managed by Certbot
    ssl_certificate_key /etc/letsencrypt/live/seshat.saao.ac.za/privkey.pem; # managed by Certbot
    include /etc/letsencrypt/options-ssl-nginx.conf; # managed by Certbot
    ssl_dhparam /etc/letsencrypt/ssl-dhparams.pem; # managed by Certbot

    brotli on;
    brotli_static on;
    brotli_types *;
}
```
Next step is to restart Nginx with this command:
```bash
sudo systemctl reload nginx.service
```
That should do it!

If you want to see if Brotli is now working properly, you can use [BROTLI PRO](https://www.brotli.pro/)
>>>>>>> ac6086eb
<|MERGE_RESOLUTION|>--- conflicted
+++ resolved
@@ -191,7 +191,6 @@
 sudo reboot
 ```
 
-<<<<<<< HEAD
 The above steps are explained in detail [in this article](HTTPS://medium.com/@timmykko/deploying-create-react-app-with-nginx-and-ubuntu-e6fe83c5e9e7).
 
 ## Adding HTTPS to the SALT/SAAO Data Archive
@@ -234,8 +233,6 @@
 
 To test/ confirm your that your site is properly setup, visit [https://seshat.saao.ac.za](https://seshat.saao.ac.za) and 
 in your browser, you will see the lock icon in the URL bar if it worked correctly. 
-=======
-The above steps are explained in detail [in this article](https://medium.com/@timmykko/deploying-create-react-app-with-nginx-and-ubuntu-e6fe83c5e9e7).
 
 ### Adding Brotli to the SAAO/SALT Data Archive
 
@@ -386,5 +383,4 @@
 ```
 That should do it!
 
-If you want to see if Brotli is now working properly, you can use [BROTLI PRO](https://www.brotli.pro/)
->>>>>>> ac6086eb
+If you want to see if Brotli is now working properly, you can use [BROTLI PRO](https://www.brotli.pro/)