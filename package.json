--- conflicted
+++ resolved
@@ -7,16 +7,13 @@
     "@fortawesome/free-solid-svg-icons": "^5.14.0",
     "@fortawesome/react-fontawesome": "^0.1.11",
     "@sentry/browser": "^5.21.1",
-<<<<<<< HEAD
     "@types/dom-helpers": "^5.0.1",
     "@types/enzyme": "^3.10.5",
     "@types/enzyme-adapter-react-16": "^1.0.6",
     "@types/enzyme-to-json": "^1.5.3",
     "@types/is-number": "^7.0.0",
     "@types/jest": "^26.0.10",
-=======
-    "@types/is-number": "^7.0.1",
->>>>>>> 3173efab
+
     "@types/lodash": "^4.14.159",
     "@types/no-scroll": "^2.1.0",
     "@types/node": "^14.6.0",
@@ -38,12 +35,10 @@
     "bulma-badge": "^3.0.1",
     "bulma-extensions": "^6.2.7",
     "dom-helpers": "^5.2.0",
-<<<<<<< HEAD
     "enzyme": "^3.11.0",
     "enzyme-adapter-react-16": "^1.15.3",
     "enzyme-to-json": "^3.5.0",
-=======
->>>>>>> 3173efab
+
     "express": "^4.17.1",
     "graphql": "^14.3.1",
     "graphql-tag": "^2.11.0",
@@ -54,25 +49,18 @@
     "is-number": "^7.0.0",
     "isemail": "^3.2.0",
     "isnumber": "^1.0.0",
-<<<<<<< HEAD
     "jest": "^26.4.0",
     "js-file-download": "^0.4.12",
     "lint-staged": "^10.2.11",
-=======
-    "js-file-download": "^0.4.12",
->>>>>>> 3173efab
+
     "lodash": "^4.17.20",
     "moment": "^2.27.0",
     "no-scroll": "^2.1.1",
     "node-zopfli-es": "^1.0.6",
-<<<<<<< HEAD
     "prettier": "^2.0.5",
     "react": "^16.13.1",
     "react-apollo": "^3.1.5",
-=======
-    "react": "^16.13.1",
-    "react-apollo": "^2.5.7",
->>>>>>> 3173efab
+
     "react-dom": "^16.13.1",
     "react-is": "^16.13.1",
     "react-responsive-modal": "^3.6.0",
@@ -85,18 +73,13 @@
     "react-virtualized": "^9.22.2",
     "scrollbar-size": "^2.1.0",
     "shrink-ray-current": "^4.1.2",
-<<<<<<< HEAD
     "styled-components": "^4.2.0",
     "target-position": "^0.1.0",
     "title-case": "^3.0.2",
     "tslint": "^6.1.3",
     "tslint-config-prettier": "^1.18.0",
     "tslint-react": "^5.0.0",
-=======
-    "styled-components": "^5.1.1",
-    "target-position": "^0.1.0",
-    "title-case": "^3.0.2",
->>>>>>> 3173efab
+
     "typescript": "^3.9.7",
     "waait": "^1.0.5"
   },
