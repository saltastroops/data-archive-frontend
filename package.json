{
  "name": "frontend",
  "version": "0.1.0",
  "private": true,
  "dependencies": {
    "@fortawesome/fontawesome-svg-core": "^1.2.15",
    "@fortawesome/free-solid-svg-icons": "^5.7.2",
    "@fortawesome/react-fontawesome": "^0.1.4",
    "@sentry/browser": "^4.5.3",
    "@types/enzyme": "^3.1.16",
    "@types/enzyme-adapter-react-16": "^1.0.3",
    "@types/enzyme-to-json": "^1.5.3",
    "@types/graphql": "^14.0.5",
    "@types/is-number": "^3.0.1",
    "@types/jest": "^23.3.13",
    "@types/node": "^10.12.19",
    "@types/react": "^16.7.22",
<<<<<<< HEAD
    "@types/react-dom": "^16.0.11",
=======
    "@types/react-dom": "^16.8.2",
>>>>>>> 6f7971ce
    "@types/react-router-dom": "^4.3.1",
    "@types/styled-components": "^4.1.6",
    "apollo-cache-inmemory": "^1.4.2",
    "apollo-client": "^2.5.0-alpha.10",
    "apollo-link-http": "^1.5.9",
    "axios": "^0.18.0",
    "bulma": "^0.7.2",
    "enzyme": "^3.8.0",
    "enzyme-adapter-react-16": "^1.8.0",
    "enzyme-to-json": "^3.3.5",
    "graphql": "^14.1.1",
    "graphql-tag": "^2.10.1",
    "husky": "^1.3.1",
    "isemail": "^3.2.0",
    "is-number": "^7.0.0",
    "jest-styled-components": "^6.3.1",
    "lint-staged": "^8.1.1",
    "moment": "^2.24.0",
    "prettier": "^1.16.2",
    "react": "^16.7.0",
    "react-apollo": "^2.4.1",
    "react-dom": "^16.7.0",
    "react-router-dom": "^4.3.1",
    "react-scripts": "2.1.3",
    "styled-components": "^4.1.3",
    "target-position": "^0.1.0",
    "tslint": "^5.12.1",
    "tslint-config-prettier": "^1.17.0",
    "tslint-react": "^3.6.0",
    "typescript": "^3.2.4",
    "waait": "^1.0.4"
  },
  "scripts": {
    "start": "react-scripts start",
    "build": "react-scripts build",
    "test": "react-scripts test",
    "eject": "react-scripts eject",
    "format": "prettier --write 'src/**/*.{js,ts,tsx,json,css}'",
    "lint": "tslint 'src/**/*.{ts,tsx}'",
    "lint:fix": "tslint --fix 'src/**/*.{ts,tsx}'"
  },
  "husky": {
    "hooks": {
      "pre-commit": "lint-staged"
    }
  },
  "lint-staged": {
    "src/**/*.{js,ts,tsx,json,css,md}": [
      "prettier --write",
      "git add"
    ]
  },
  "eslintConfig": {
    "extends": "react-app"
  },
  "browserslist": [
    ">0.2%",
    "not dead",
    "not ie <= 11",
    "not op_mini all"
  ],
  "devDependencies": {}
}<|MERGE_RESOLUTION|>--- conflicted
+++ resolved
@@ -15,11 +15,7 @@
     "@types/jest": "^23.3.13",
     "@types/node": "^10.12.19",
     "@types/react": "^16.7.22",
-<<<<<<< HEAD
-    "@types/react-dom": "^16.0.11",
-=======
     "@types/react-dom": "^16.8.2",
->>>>>>> 6f7971ce
     "@types/react-router-dom": "^4.3.1",
     "@types/styled-components": "^4.1.6",
     "apollo-cache-inmemory": "^1.4.2",
