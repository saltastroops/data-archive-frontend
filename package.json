--- conflicted
+++ resolved
@@ -28,11 +28,8 @@
     "apollo-link-http": "^1.5.14",
     "axios": "^0.18.1",
     "bulma": "^0.7.4",
-<<<<<<< HEAD
     "bulma-badge": "^3.0.1",
-=======
     "bulma-extensions": "^6.2.7",
->>>>>>> f0fa4f2a
     "dom-helpers": "^3.4.0",
     "enzyme": "^3.9.0",
     "enzyme-adapter-react-16": "^1.12.1",
