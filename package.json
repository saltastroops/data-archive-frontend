--- conflicted
+++ resolved
@@ -30,13 +30,8 @@
     "graphql": "^14.1.1",
     "graphql-tag": "^2.10.1",
     "husky": "^1.3.1",
-<<<<<<< HEAD
-    "isemail": "^3.2.0",
-    "is-number": "^7.0.0",
-=======
     "is-number": "^7.0.0",
     "isemail": "^3.2.0",
->>>>>>> 6a47af61
     "jest-styled-components": "^6.3.1",
     "lint-staged": "^8.1.1",
     "lodash": "^4.17.11",
