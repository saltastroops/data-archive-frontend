import * as React from "react";
<<<<<<< HEAD
import { BrowserRouter as Router, Link, Route } from "react-router-dom";
import styled from "styled-components";
import LoginForm from "./components/LoginForm";
import RegistrationForm from "./components/RegistrationForm";

const Heading = styled.h1.attrs({
  className: "title is-3"
})`
  && {
    text-align: center;
    margin: 20px 0 20px 0;
  }
`;
=======
import {
  BrowserRouter as Router,
  Redirect,
  Route,
  Switch
} from "react-router-dom";
import NavigationBar from "./components/NavigationBar";

interface IUser {
  name: string;
  username: string;
  isAdmin: () => boolean;
}

interface IProtectedRouteProps {
  component: any;
  user: IUser | null | undefined;
  [propName: string]: any;
}

/**
 * A route which redirects to the login page if the user is not logged in.
 */
function ProtectedRoute({
  component: Component,
  user,
  ...rest
}: IProtectedRouteProps) {
  return (
    <Route
      {...rest}
      render={props =>
        user ? (
          <Component {...props} />
        ) : (
          <Redirect
            to={{
              pathname: "/login",
              state: { from: props.location }
            }}
          />
        )
      }
    />
  );
}

/**
 * The data archive.
 */
class App extends React.Component<any, any> {
  state = {
    user: {
      isAdmin: () => true,
      name: "Nhlavu",
      username: "nhlavu"
    }
  };

  logout = () => {
    this.setState(() => ({
      ...this.state,
      user: undefined
    }));
  };
>>>>>>> 6f7971ce

  public render() {
<<<<<<< HEAD
    return (
      <Router>
        <div>
          <Route
            exact={true}
            path="/"
            render={() => <Heading>Main Page</Heading>}
          />
          <Route exact={true} path="/register" component={RegistrationForm} />
          <Route exact={true} path="/login" component={LoginForm} />
        </div>
=======
    /* TODO:
     * user is currently unknown so I am using a dummy user
     * this will affect the test of this component after user is defined
     * */
    const { user } = this.state;

    return (
      <Router>
        <>
          <NavigationBar user={user} logout={this.logout} />

          <Switch>
            {/* search page */}
            <Route
              exact={true}
              path="/"
              render={() => <h1 className="title">Main Page</h1>}
            />

            {/* registration page */}
            <Route
              exact={true}
              path="/register"
              component={() => <h1 className="title">User register</h1>}
            />

            {/* login page */}
            <Route
              exact={true}
              path="/login"
              component={() => <h1 className="title">Login page</h1>}
            />

            {/* account details page */}
            <ProtectedRoute
              user={user}
              exact={true}
              path="/account"
              component={() => <h1 className="title">User account</h1>}
            />

            {/* data requests page */}
            <ProtectedRoute
              user={user}
              exact={true}
              path="/data-requests"
              component={() => <h1 className="title">Data request page</h1>}
            />

            {/* cart page */}
            <Route
              exact={true}
              path="/cart"
              component={() => <h1 className="title">Cart page</h1>}
            />

            {/* admin page */}
            <ProtectedRoute
              user={user}
              exact={true}
              path="/admin"
              component={() => <h1 className="title">Admin page</h1>}
            />

            {/* page not found */}
            <Route
              component={() => <h1 className="title">Page not found</h1>}
            />
          </Switch>
        </>
>>>>>>> 6f7971ce
      </Router>
    );
  }
}

export default App;<|MERGE_RESOLUTION|>--- conflicted
+++ resolved
@@ -1,19 +1,4 @@
 import * as React from "react";
-<<<<<<< HEAD
-import { BrowserRouter as Router, Link, Route } from "react-router-dom";
-import styled from "styled-components";
-import LoginForm from "./components/LoginForm";
-import RegistrationForm from "./components/RegistrationForm";
-
-const Heading = styled.h1.attrs({
-  className: "title is-3"
-})`
-  && {
-    text-align: center;
-    margin: 20px 0 20px 0;
-  }
-`;
-=======
 import {
   BrowserRouter as Router,
   Redirect,
@@ -79,22 +64,8 @@
       user: undefined
     }));
   };
->>>>>>> 6f7971ce
 
   public render() {
-<<<<<<< HEAD
-    return (
-      <Router>
-        <div>
-          <Route
-            exact={true}
-            path="/"
-            render={() => <Heading>Main Page</Heading>}
-          />
-          <Route exact={true} path="/register" component={RegistrationForm} />
-          <Route exact={true} path="/login" component={LoginForm} />
-        </div>
-=======
     /* TODO:
      * user is currently unknown so I am using a dummy user
      * this will affect the test of this component after user is defined
@@ -165,7 +136,6 @@
             />
           </Switch>
         </>
->>>>>>> 6f7971ce
       </Router>
     );
   }
