--- conflicted
+++ resolved
@@ -133,11 +133,9 @@
   overflow: hidden;
 }
 
-<<<<<<< HEAD
 .column-group-selector:not(:first-child) {
   margin-top: 1em;
-=======
+}
 .request-pending {
   font-style: italic;
->>>>>>> 4ba2b33b
 }