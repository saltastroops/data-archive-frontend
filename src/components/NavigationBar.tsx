import * as React from "react";
import { FontAwesomeIcon } from "@fortawesome/react-fontawesome";
import {
  faShoppingCart,
  faSignInAlt,
  faUserPlus
} from "@fortawesome/free-solid-svg-icons";
import { NavLink } from "react-router-dom";
import styled from "styled-components";

/**
 * The navigation bar containing links to all pages, as well as a link for
 * logging out and a link to the shopping cart.
 *
 * Properties:
 * -----------
 * user : User
 *     The currently logged in user. If the user is not logged in, a falsy value
 *     must be passed.
 * logout : () => void
 *     A function for logging out.
 */

// TODO: replace user type with correct one
interface INavigationBarProps {
  user?: {
    isAdmin: () => boolean;
    name: string;
    username: string;
  }; // currently logged in user
  logout: () => void; // logout function
}

interface INavigationBarState {
  isMenuActive: boolean;
}

const Nav = styled.nav.attrs({
  ariaLabel: "menu",
<<<<<<< HEAD
  className: "navbar is-light is-full-width"
=======
  className: "navbar is-full-width ",
  role: "button"
>>>>>>> 73db66e8
})``;

class NavigationBar extends React.Component<
  INavigationBarProps,
  INavigationBarState
> {
  public state = {
    isMenuActive: false
  };

  public render() {
    const activeTab = "has-text-weight-bold has-text-link";
    const { logout, user } = this.props;
    const { isMenuActive } = this.state;

    return (
<<<<<<< HEAD
      <Nav>
        <div className="navbar-brand">
          {/* "Burger" for toggling the menu on a mobile device */}
          <a
            className={`navbar-burger burger ${
=======
      <div>
        <Nav>
          <div className="navbar-brand">
            {/* "Burger" for toggling the menu on a mobile device */}

            <a
              className={`navbar-burger burger ${
                isMenuActive ? "is-active" : ""
              }`}
              role="button"
              aria-label="menu"
              aria-expanded={isMenuActive ? "true" : "false"}
              onClick={this.toggleMenu}
            >
              <span aria-hidden="true" />
              <span aria-hidden="true" />
              <span aria-hidden="true" />
            </a>
          </div>

          {/* Menu */}
          <div
            className={`navbar-menu has-text-weight-light  ${
>>>>>>> 73db66e8
              isMenuActive ? "is-active" : ""
            }`}
          >
            <div className="navbar-start ">
              {/* Link to search page */}
              <NavLink
                className={`navbar-item item ${
                  this.isActiveTab("Search") ? activeTab : ""
                }`}
                to="/"
              >
                Search
              </NavLink>

              {/* Link to data requests page */}
              {user && (
                <NavLink
                  className={`navbar-item item ${this.isActiveTab(
                    "DataRequests"
                  ) && activeTab}`}
                  to="/data-requests"
                >
                  Data Requests
                </NavLink>
              )}

              {/* Link to admin page */}
              {user && user.isAdmin() && (
                <NavLink
                  className={`navbar-item ${this.isActiveTab("Admin") &&
                    activeTab}`}
                  to="/admin"
                >
                  Admin
                </NavLink>
              )}
            </div>
            <div className="navbar-end subtitle is-4">
              {/* Dropdown menu for account related content */}
              {user && (
                <div className="navbar-item has-dropdown is-hoverable">
                  <a className="navbar-link">Hello {`${user.name}`}</a>

                  <div className="navbar-dropdown">
                    {/* Link to page for editing account details */}
                    <NavLink
                      className={`navbar-item ${this.isActiveTab("Account") &&
                        activeTab}`}
                      to="/account"
                    >
                      Account
                    </NavLink>

                    {/* Link for logging out */}
                    <NavLink
                      className="navbar-item"
                      data-test="logout"
                      onClick={logout}
                      to="/"
                    >
                      Logout
                    </NavLink>
                  </div>
                </div>
              )}

              {!user && (
                <>
                  <div className={"navbar-item"}>
                    {/* Button for logging in */}
                    <NavLink
                      className=" button is-primary is-outlined"
                      to="/login"
                    >
                      <span>
                        Login <i className="fas fa-sign-in-alt" />
                      </span>
                    </NavLink>
                  </div>
                  <div className={"navbar-item is-outlined"}>
                    {/* Button for registering */}
                    <NavLink
                      className="button is-info is-outlined"
                      to="/register"
                    >
                      <span>
                        Register <i className="fas fa-user-plus" />
                      </span>
                    </NavLink>
                  </div>
                </>
              )}

              {/* Cart icon */}
              <div className={"navbar-item is-hidden-descktop"}>
                <NavLink
                  className={` button is-link  ${
                    this.isActiveTab("Cart") ? "" : "is-outlined"
                  }`}
                  to="/cart"
                >
                  <span>
                    <i className={`fas fa-shopping-cart `} /> CART
                  </span>
                </NavLink>
              </div>
<<<<<<< HEAD
            )}

            {!user && (
              <>
                <div className={"navbar-item"}>
                  {/* Link for logging in */}
                  <NavLink
                    className=" button is-primary  is-outlined"
                    to="/login"
                  >
                    <span>
                      Login <FontAwesomeIcon icon={faSignInAlt} />
                    </span>
                  </NavLink>
                </div>
                <div className={"navbar-item"}>
                  {/* Link for registering */}
                  <NavLink
                    className=" button is-info is-outlined"
                    to="/register"
                  >
                    <span>
                      Register <FontAwesomeIcon icon={faUserPlus} />
                    </span>
                  </NavLink>
                </div>
              </>
            )}

            {/* Cart icon */}
            <div className={"navbar-item is-hidden-descktop"}>
              <NavLink className=" button is-link" to="/cart">
                <span>
                  <FontAwesomeIcon icon={faShoppingCart} /> CART
                </span>
              </NavLink>
=======
>>>>>>> 73db66e8
            </div>
          </div>
        </Nav>
        <hr className="navbar-divider" />
      </div>
    );
  }

  private toggleMenu = () => {
    this.setState(prevState => ({
      isMenuActive: !prevState.isMenuActive
    }));
  };

  private isActiveTab = (tab: string) => {
    const currentPath = window.location.pathname;

    if (currentPath === "/" && tab === "Search") {
      return true;
    }
    if (currentPath === "/cart" && tab === "Cart") {
      return true;
    }
    if (currentPath === "/account" && tab === "Account") {
      return true;
    }
    if (currentPath === "/admin" && tab === "Admin") {
      return true;
    }
    return currentPath === "/data-requests" && tab === "DataRequests";
  };
}

export default NavigationBar;<|MERGE_RESOLUTION|>--- conflicted
+++ resolved
@@ -37,12 +37,7 @@
 
 const Nav = styled.nav.attrs({
   ariaLabel: "menu",
-<<<<<<< HEAD
-  className: "navbar is-light is-full-width"
-=======
-  className: "navbar is-full-width ",
-  role: "button"
->>>>>>> 73db66e8
+  className: "navbar is-full-width "
 })``;
 
 class NavigationBar extends React.Component<
@@ -59,18 +54,10 @@
     const { isMenuActive } = this.state;
 
     return (
-<<<<<<< HEAD
-      <Nav>
-        <div className="navbar-brand">
-          {/* "Burger" for toggling the menu on a mobile device */}
-          <a
-            className={`navbar-burger burger ${
-=======
       <div>
         <Nav>
           <div className="navbar-brand">
             {/* "Burger" for toggling the menu on a mobile device */}
-
             <a
               className={`navbar-burger burger ${
                 isMenuActive ? "is-active" : ""
@@ -89,7 +76,6 @@
           {/* Menu */}
           <div
             className={`navbar-menu has-text-weight-light  ${
->>>>>>> 73db66e8
               isMenuActive ? "is-active" : ""
             }`}
           >
@@ -159,24 +145,24 @@
               {!user && (
                 <>
                   <div className={"navbar-item"}>
-                    {/* Button for logging in */}
-                    <NavLink
-                      className=" button is-primary is-outlined"
+                    {/* Link for logging in */}
+                    <NavLink
+                      className=" button is-primary  is-outlined"
                       to="/login"
                     >
                       <span>
-                        Login <i className="fas fa-sign-in-alt" />
+                        Login <FontAwesomeIcon icon={faSignInAlt} />
                       </span>
                     </NavLink>
                   </div>
-                  <div className={"navbar-item is-outlined"}>
-                    {/* Button for registering */}
-                    <NavLink
-                      className="button is-info is-outlined"
+                  <div className={"navbar-item"}>
+                    {/* Link for registering */}
+                    <NavLink
+                      className=" button is-info is-outlined"
                       to="/register"
                     >
                       <span>
-                        Register <i className="fas fa-user-plus" />
+                        Register <FontAwesomeIcon icon={faUserPlus} />
                       </span>
                     </NavLink>
                   </div>
@@ -192,49 +178,10 @@
                   to="/cart"
                 >
                   <span>
-                    <i className={`fas fa-shopping-cart `} /> CART
+                    <FontAwesomeIcon icon={faShoppingCart} /> CART
                   </span>
                 </NavLink>
               </div>
-<<<<<<< HEAD
-            )}
-
-            {!user && (
-              <>
-                <div className={"navbar-item"}>
-                  {/* Link for logging in */}
-                  <NavLink
-                    className=" button is-primary  is-outlined"
-                    to="/login"
-                  >
-                    <span>
-                      Login <FontAwesomeIcon icon={faSignInAlt} />
-                    </span>
-                  </NavLink>
-                </div>
-                <div className={"navbar-item"}>
-                  {/* Link for registering */}
-                  <NavLink
-                    className=" button is-info is-outlined"
-                    to="/register"
-                  >
-                    <span>
-                      Register <FontAwesomeIcon icon={faUserPlus} />
-                    </span>
-                  </NavLink>
-                </div>
-              </>
-            )}
-
-            {/* Cart icon */}
-            <div className={"navbar-item is-hidden-descktop"}>
-              <NavLink className=" button is-link" to="/cart">
-                <span>
-                  <FontAwesomeIcon icon={faShoppingCart} /> CART
-                </span>
-              </NavLink>
-=======
->>>>>>> 73db66e8
             </div>
           </div>
         </Nav>
