import {
  faDownload,
  faEraser,
  faUserPlus,
  faWindowClose,
} from "@fortawesome/free-solid-svg-icons";
import { FontAwesomeIcon } from "@fortawesome/react-fontawesome";
import * as React from "react";
import { Mutation } from "react-apollo";
import Modal from "react-responsive-modal";
import fileDownload from "js-file-download";
import { NavLink } from "react-router-dom";
import styled from "styled-components";
import { baseAxiosClient } from "../api";
import { CREATE_DATA_REQUEST } from "../graphql/Mutations";
import { USER_DATA_REQUESTS_QUERY } from "../graphql/Query";
import cache from "../util/cache";
import {
  CalibrationLevel,
  CalibrationType,
  Cart,
  CART_QUERY,
  CLEAR_CART_MUTATION,
  ICartFile,
  INCLUDE_CALIBRATION_LEVELS_IN_CART_MUTATION,
  INCLUDE_CALIBRATION_TYPES_IN_CART_MUTATION,
  REMOVE_FROM_CART_MUTATION,
} from "../util/Cart";
import { HelpGrid } from "./basicComponents/Grids";
import HelpButton from "./basicComponents/HelpButton";
import CartFileRow from "./cart/CartFileRow";
import moment from "moment";

interface ICart {
  open: boolean;
  openCart: (open: boolean) => void;
  user?: any;
}

const LargeCheckbox = styled.input.attrs({
  className: "checkbox",
  type: "checkbox",
})`
  && {
    width: 18px;
    height: 18px;
  }
`;

const ErrorMessage = styled.p.attrs({
  className: "error tile",
})`
  && {
    text-align: left;
    margin: 3px 0 3px 0;
    padding: 2px 0 2px 0;
    background-color: hsl(348, 100%, 61%);
    color: white;
  }
`;

class CartModal extends React.Component<
  ICart,
  { error: string; requesting: boolean }
> {
  state = {
    error: "",
<<<<<<< HEAD
=======
    requesting: false,
>>>>>>> 3173efab
  };
  render() {
    const { open, openCart, user } = this.props;
    const { requesting } = this.state;

    // Get current cart content

    return (
      <Mutation
        mutation={REMOVE_FROM_CART_MUTATION}
        refetchQueries={[{ query: CART_QUERY }]}
      >
        {(removeFromCart: any) => (
          <Mutation
            mutation={INCLUDE_CALIBRATION_TYPES_IN_CART_MUTATION}
            refetchQueries={[{ query: CART_QUERY }]}
          >
            {(includeCalibrations: any) => {
              return (
                <Mutation
                  mutation={INCLUDE_CALIBRATION_LEVELS_IN_CART_MUTATION}
                  refetchQueries={[{ query: CART_QUERY }]}
                >
                  {(includeCalibrationLevels: any) => {
                    const cartContent: any = cache.readQuery({
                      query: CART_QUERY,
                    }) || {
                      cart: {
                        files: [],
                        includeArcsFlatsBiases: true,
                        includeStandards: true,
                        includedCalibrationLevels: new Set<CalibrationLevel>([
                          "REDUCED",
                        ]),
                      },
                    };

                    const groupedCart: any = [];
                    const cart = new Cart(
                      cartContent.cart.files,
                      cartContent.cart.includeStandards,
                      cartContent.cart.includeArcsFlatsBiases,
                      cartContent.cart.includedCalibrationLevels
                    );
                    cart.groupByObservation().forEach((v, k) => {
                      groupedCart.push({
                        files: v,
                        id: k,
                        name: v[0].observation.name,
                      });
                    });
                    const dataFileIds = Array.from(cart.files).map((file) =>
                      parseInt(file.id, 10)
                    );
                    const includeStandards = cart.includeStandards;
                    const includeArcsFlatsBiases = cart.includeArcsFlatsBiases;
                    const includedCalibrationLevels =
                      cart.includedCalibrationLevels;

                    const updateIncludeStandardCalibrations = async (
                      event: React.ChangeEvent<HTMLInputElement>
                    ) => {
                      includeCalibrations({
                        variables: {
                          includeStandards: event.target.checked,
                        },
                      });
                    };

                    const updateIncludeArcsFlatsBiases = async (
                      event: React.ChangeEvent<HTMLInputElement>
                    ) => {
                      includeCalibrations({
                        variables: {
                          includeArcsFlatsBiases: event.target.checked,
                        },
                      });
                    };

                    const updateIncludeReducedCalibrationLevel = async (
                      event: React.ChangeEvent<HTMLInputElement>
                    ) => {
                      if (event.target.checked) {
                        cart.includedCalibrationLevels.add("REDUCED");
                      } else {
                        cart.includedCalibrationLevels.delete("REDUCED");
                      }

                      includeCalibrationLevels({
                        variables: {
                          includedCalibrationLevels:
                            cart.includedCalibrationLevels,
                        },
                      });
                    };

                    const updateIncludeRawCalibrationLevel = async (
                      event: React.ChangeEvent<HTMLInputElement>
                    ) => {
                      if (event.target.checked) {
                        cart.includedCalibrationLevels.add("RAW");
                      } else {
                        cart.includedCalibrationLevels.delete("RAW");
                      }
                      includeCalibrationLevels({
                        variables: {
                          includedCalibrationLevels:
                            cart.includedCalibrationLevels,
                        },
                      });
                    };

                    return (
                      <Mutation
                        mutation={CREATE_DATA_REQUEST}
                        refetchQueries={[
                          {
                            query: USER_DATA_REQUESTS_QUERY,
                            variables: {
                              limit: 5,
                              startIndex: 0,
                            },
                          },
                        ]}
                      >
                        {(createDataRequest: any, { error }: any) => (
                          <Mutation
                            mutation={CLEAR_CART_MUTATION}
                            refetchQueries={[{ query: CART_QUERY }]}
                          >
                            {(clearCart: any) => (
                              <Modal
                                open={open}
                                onClose={() => openCart(false)}
                                center={true}
                              >
                                <div className={"section"}>
                                  {error ? (
                                    <ErrorMessage>
                                      {error.message
                                        .replace("Network error: ", "")
                                        .replace("GraphQL error: ", "")}
                                    </ErrorMessage>
                                  ) : null}
                                  {this.state && this.state.error ? (
                                    <ErrorMessage>
                                      {this.state.error}
                                    </ErrorMessage>
                                  ) : null}
                                  <div
                                    className={
                                      "table-container cart-table-scroll-vertically"
                                    }
                                  >
                                    <table
                                      className={
                                        "table is-fullwidth is-outlined is-bordered"
                                      }
                                    >
                                      <thead>
                                        <tr>
                                          <th>Observation</th>
                                          <th>Remove</th>
                                          <th>Filename</th>
                                          <th>Target name</th>
                                        </tr>
                                      </thead>
                                      <tbody>
                                        {!groupedCart.length ? (
                                          <tr>
                                            <td colSpan={4} rowSpan={20}>
                                              <div
                                                className={
                                                  "column is-center notification"
                                                }
                                              >
                                                <p
                                                  className={
                                                    "has-text-centered has-text-info is-size-3"
                                                  }
                                                >
                                                  The cart is empty.
                                                </p>
                                              </div>
                                            </td>
                                          </tr>
                                        ) : (
                                          groupedCart.map(
                                            (obz: any, obzIndex: number) => {
                                              return Array.from(
                                                obz.files
                                              ).map(
                                                (file: any, index: number) => (
                                                  <CartFileRow
                                                    index={index}
                                                    id={file.id}
                                                    key={file.id}
                                                    file={file}
                                                    obzIndex={obzIndex}
                                                    remove={this.remove}
                                                    removeFromCart={
                                                      removeFromCart
                                                    }
                                                  />
                                                )
                                              );
                                            }
                                          )
                                        )}
                                      </tbody>
                                    </table>
                                  </div>
                                </div>
                                <div>
                                  <div className={"cart-heading"}>
                                    <label>Include</label>
                                  </div>
                                  <div
                                    className={
                                      "columns calibration-level-section"
                                    }
                                  >
                                    <div className="calibration-level">
                                      <label>
                                        <LargeCheckbox
                                          checked={cart.includeStandards}
                                          onChange={
                                            updateIncludeStandardCalibrations
                                          }
                                          name={"Standards"}
                                        />{" "}
                                        Standards
                                      </label>
                                      <HelpGrid>
                                        <HelpButton
                                          left={true}
                                          toolTipMessage={
                                            "Spectrophotometric and radial velocity standards are included. " +
                                            "In each case the standard taken nearest to the observation is used."
                                          }
                                        />
                                      </HelpGrid>
                                    </div>
                                    <div className="calibration-level">
                                      <label>
                                        <LargeCheckbox
                                          checked={cart.includeArcsFlatsBiases}
                                          onChange={
                                            updateIncludeArcsFlatsBiases
                                          }
                                          name={"ArcsFlatsBiases"}
                                        />{" "}
                                        Arcs/Flats/Biases
                                      </label>
                                      <HelpGrid>
                                        <HelpButton
                                          left={true}
                                          toolTipMessage={
                                            "Only calibrations taken as part of the observation are included."
                                          }
                                        />
                                      </HelpGrid>
                                    </div>
                                  </div>
                                  <div
                                    className={
                                      "columns calibration-level-section"
                                    }
                                  >
                                    <div className="calibration-level">
                                      <label>
                                        <LargeCheckbox
                                          checked={cart.includedCalibrationLevels.has(
                                            "REDUCED"
                                          )}
                                          onChange={
                                            updateIncludeReducedCalibrationLevel
                                          }
                                        />{" "}
                                        Reduced data
                                      </label>
                                    </div>
                                    <div className="calibration-level">
                                      <label>
                                        <LargeCheckbox
                                          checked={cart.includedCalibrationLevels.has(
                                            "RAW"
                                          )}
                                          onChange={
                                            updateIncludeRawCalibrationLevel
                                          }
                                        />{" "}
                                        Raw data
                                      </label>
                                    </div>
                                  </div>

                                  <div
                                    className={"columns cart-buttons-section"}
                                  >
                                    <div className={"column"}>
                                      {!user ? (
                                        <NavLink to={"login"}>
                                          <button
                                            className={"button is-primary"}
                                            disabled={requesting}
                                            onClick={() => openCart(false)}
                                          >
                                            <span>
                                              Login{" "}
                                              <FontAwesomeIcon
                                                icon={faUserPlus}
                                              />
                                            </span>
                                          </button>
                                        </NavLink>
                                      ) : (
<<<<<<< HEAD
                                        <>
                                          <NavLink to={"data-requests"}>
                                            <button
                                              className={"button is-primary"}
                                              onClick={() => {
                                                this.createDataRequest(
                                                  createDataRequest,
                                                  clearCart,
                                                  dataFileIds,
                                                  includeStandards,
                                                  includeArcsFlatsBiases,
                                                  includedCalibrationLevels
                                                );
                                                if (
                                                  !error &&
                                                  this.isCalibrationLevelIncluded(
                                                    cart.includedCalibrationLevels
                                                  )
                                                ) {
                                                  openCart(false);
                                                }
                                              }}
                                            >
                                              <span>
                                                Request{" "}
                                                <FontAwesomeIcon
                                                  icon={faDownload}
                                                />
                                              </span>
                                            </button>
                                          </NavLink>
                                          <NavLink to={"data-requests"}>
                                            <button
                                              className={"button is-primary"}
                                              onClick={() => {
                                                this.newCreateDataRequest(
                                                  createDataRequest,
                                                  clearCart,
                                                  dataFileIds,
                                                  includeStandards,
                                                  includeArcsFlatsBiases,
                                                  includedCalibrationLevels
                                                );
                                                if (
                                                  !error &&
                                                  this.isCalibrationLevelIncluded(
                                                    cart.includedCalibrationLevels
                                                  )
                                                ) {
                                                  openCart(false);
                                                }
                                              }}
                                            >
                                              <span>
                                                Request Now{" "}
                                                <FontAwesomeIcon
                                                  icon={faDownload}
                                                />
                                              </span>
                                            </button>
                                          </NavLink>
                                        </>
=======
                                        <button
                                          className={"button is-primary"}
                                          disabled={requesting}
                                          onClick={async () => {
                                            await this.downloadDataRequest(
                                              createDataRequest,
                                              clearCart,
                                              dataFileIds,
                                              includeStandards,
                                              includeArcsFlatsBiases,
                                              includedCalibrationLevels
                                            );
                                            if (
                                              !error &&
                                              this.isCalibrationLevelIncluded(
                                                cart.includedCalibrationLevels
                                              )
                                            ) {
                                              openCart(false);
                                            }
                                          }}
                                        >
                                          <span>
                                            Download data request{" "}
                                            <FontAwesomeIcon
                                              icon={faDownload}
                                            />
                                          </span>
                                        </button>
>>>>>>> 3173efab
                                      )}
                                    </div>
                                    <div className={"column"}>
                                      <button
                                        className={"button is-danger"}
                                        disabled={requesting}
                                        onClick={() => openCart(false)}
                                      >
                                        <span>
                                          Close{" "}
                                          <FontAwesomeIcon
                                            icon={faWindowClose}
                                          />
                                        </span>
                                      </button>
                                    </div>
                                    <div className={"column"}>
                                      <button
                                        className={"button is-warning"}
<<<<<<< HEAD
=======
                                        disabled={requesting}
>>>>>>> 3173efab
                                        onClick={(e) =>
                                          this.remove(
                                            e,
                                            removeFromCart,
                                            cart.files
                                          )
                                        }
                                      >
                                        <span>
                                          Clear{" "}
                                          <FontAwesomeIcon icon={faEraser} />
                                        </span>
                                      </button>
                                    </div>
                                  </div>
                                  {requesting && (
                                    <div className={"notification is-warning"}>
                                      <p>
                                        Please wait while while your data
                                        request is being processed. Your
                                        download will start automatically.
                                        <br />
                                        For large downloads this might take a
                                        few minutes.
                                      </p>
                                    </div>
                                  )}
                                </div>
                              </Modal>
                            )}
                          </Mutation>
                        )}
                      </Mutation>
                    );
                  }}
                </Mutation>
              );
            }}
          </Mutation>
        )}
      </Mutation>
    );
  }

  remove = async (
    event: React.MouseEvent,
    removeFromCart: any,
    files: ICartFile[]
  ) => {
    await removeFromCart({
      variables: {
        files,
      },
    });
  };

  downloadDataRequest = async (
    create: any,
    clearCart: any,
    dataFilesIds: number[],
    includeStandards: boolean,
    includeArcsFlatsBiases: boolean,
    includedCalibrationLevels: Set<CalibrationLevel>
  ) => {
    // If there is no data file in the data request, raise an error and abort data request creation
    if (!this.isDatafileIncluded(dataFilesIds)) {
      this.setState({
        error:
          "Please make sure that there is at least one file in your data request.",
      });
      return;
    }

    // If either reduced nor raw checkbox is selected, raise an error and abort data request creation
    if (!this.isCalibrationLevelIncluded(includedCalibrationLevels)) {
      this.setState({
        error: "Please make sure reduced or raw data is selected.",
      });
      return;
    }

    this.setState({
      error: "",
<<<<<<< HEAD
=======
      requesting: true,
>>>>>>> 3173efab
    });

    const calibrationTypes: CalibrationType[] = [];

    if (includeStandards) {
      calibrationTypes.push(
        "SPECTROPHOTOMETRIC_STANDARD",
        "RADIAL_VELOCITY_STANDARD"
      );
    }

    if (includeArcsFlatsBiases) {
      calibrationTypes.push("ARC", "FLAT", "BIAS");
    }
    const dr = await create({
      variables: {
        dataFiles: dataFilesIds,
        includedCalibrationLevels: Array.from(includedCalibrationLevels),
        includedCalibrationTypes: calibrationTypes,
      },
    });
    let response;
    if (dr.data.createDataRequest.id) {
      const id = dr.data.createDataRequest.id;
      const zipUrl = `${
        process.env.REACT_APP_BACKEND_URI
          ? process.env.REACT_APP_BACKEND_URI.replace(/\/+$/, "")
          : ""
      }/downloads/data-requests/${id}`;
      response = await baseAxiosClient().get(zipUrl, {
        responseType: "blob",
      });
      fileDownload(
        response.data,
        `DataRequest-${moment().format("Y-MM-DD")}.zip`
      );
      this.setState({ requesting: false });
      await clearCart();
    }
  };

  newCreateDataRequest = async (
    create: any,
    clearCart: any,
    dataFilesIds: number[],
    includeStandards: boolean,
    includeArcsFlatsBiases: boolean,
    includedCalibrationLevels: Set<CalibrationLevel>
  ) => {
    // If there is no data file in the data request, raise an error and abort data request creation
    if (!this.isDatafileIncluded(dataFilesIds)) {
      this.setState({
        error:
          "Please make sure that there is at least one file in your data request.",
      });
      return;
    }

    // If either reduced nor raw checkbox is selected, raise an error and abort data request creation
    if (!this.isCalibrationLevelIncluded(includedCalibrationLevels)) {
      this.setState({
        error: "Please make sure reduced or raw data is selected.",
      });
      return;
    }
    this.setState({
      error: "",
    });

    const calibrationTypes: CalibrationType[] = [];

    if (includeStandards) {
      calibrationTypes.push(
        "SPECTROPHOTOMETRIC_STANDARD",
        "RADIAL_VELOCITY_STANDARD"
      );
    }

    if (includeArcsFlatsBiases) {
      calibrationTypes.push("ARC", "FLAT", "BIAS");
    }
    const dr = await create({
      variables: {
        dataFiles: dataFilesIds,
        includedCalibrationLevels: Array.from(includedCalibrationLevels),
        includedCalibrationTypes: calibrationTypes,
      },
    });
    let response;
    if (dr.data.createDataRequest.status) {
      // Todo get the zip file  => path /downloads/data-requests/${id}/${filename}
      const id = dr.data.createDataRequest.dataRequestId;
      const config = {
        responseType: "blob",
      };
      const zipUrl = `${
        process.env.REACT_APP_BACKEND_URI
          ? process.env.REACT_APP_BACKEND_URI.replace(/\/+$/, "")
          : ""
      }/downloads/data-requests-new/${id}`;
      response = await baseAxiosClient().get(zipUrl, {
        responseType: "blob",
      });
      fileDownload(response.data, `ssda_data_request_${id}.zip`);
    }
    await clearCart();
  };

  // Check if one of the calibration levels, reduced or raw, is included.
  isCalibrationLevelIncluded(includedCalibrationLevels: Set<CalibrationLevel>) {
    return includedCalibrationLevels.size > 0;
  }

  // Check if there is at least one data file id in the request
  isDatafileIncluded(dataFileIds: number[]) {
    return dataFileIds.length > 0;
  }
}

export default CartModal;<|MERGE_RESOLUTION|>--- conflicted
+++ resolved
@@ -65,10 +65,7 @@
 > {
   state = {
     error: "",
-<<<<<<< HEAD
-=======
     requesting: false,
->>>>>>> 3173efab
   };
   render() {
     const { open, openCart, user } = this.props;
@@ -386,70 +383,6 @@
                                           </button>
                                         </NavLink>
                                       ) : (
-<<<<<<< HEAD
-                                        <>
-                                          <NavLink to={"data-requests"}>
-                                            <button
-                                              className={"button is-primary"}
-                                              onClick={() => {
-                                                this.createDataRequest(
-                                                  createDataRequest,
-                                                  clearCart,
-                                                  dataFileIds,
-                                                  includeStandards,
-                                                  includeArcsFlatsBiases,
-                                                  includedCalibrationLevels
-                                                );
-                                                if (
-                                                  !error &&
-                                                  this.isCalibrationLevelIncluded(
-                                                    cart.includedCalibrationLevels
-                                                  )
-                                                ) {
-                                                  openCart(false);
-                                                }
-                                              }}
-                                            >
-                                              <span>
-                                                Request{" "}
-                                                <FontAwesomeIcon
-                                                  icon={faDownload}
-                                                />
-                                              </span>
-                                            </button>
-                                          </NavLink>
-                                          <NavLink to={"data-requests"}>
-                                            <button
-                                              className={"button is-primary"}
-                                              onClick={() => {
-                                                this.newCreateDataRequest(
-                                                  createDataRequest,
-                                                  clearCart,
-                                                  dataFileIds,
-                                                  includeStandards,
-                                                  includeArcsFlatsBiases,
-                                                  includedCalibrationLevels
-                                                );
-                                                if (
-                                                  !error &&
-                                                  this.isCalibrationLevelIncluded(
-                                                    cart.includedCalibrationLevels
-                                                  )
-                                                ) {
-                                                  openCart(false);
-                                                }
-                                              }}
-                                            >
-                                              <span>
-                                                Request Now{" "}
-                                                <FontAwesomeIcon
-                                                  icon={faDownload}
-                                                />
-                                              </span>
-                                            </button>
-                                          </NavLink>
-                                        </>
-=======
                                         <button
                                           className={"button is-primary"}
                                           disabled={requesting}
@@ -479,7 +412,6 @@
                                             />
                                           </span>
                                         </button>
->>>>>>> 3173efab
                                       )}
                                     </div>
                                     <div className={"column"}>
@@ -499,10 +431,7 @@
                                     <div className={"column"}>
                                       <button
                                         className={"button is-warning"}
-<<<<<<< HEAD
-=======
                                         disabled={requesting}
->>>>>>> 3173efab
                                         onClick={(e) =>
                                           this.remove(
                                             e,
@@ -586,10 +515,7 @@
 
     this.setState({
       error: "",
-<<<<<<< HEAD
-=======
       requesting: true,
->>>>>>> 3173efab
     });
 
     const calibrationTypes: CalibrationType[] = [];
