--- conflicted
+++ resolved
@@ -11,11 +11,8 @@
 import { isError } from "../../utils/validators";
 import {
   ButtonGrid,
-<<<<<<< HEAD
   MainGrid,
   NumberGrid,
-=======
->>>>>>> f64608e7
   ParentGrid,
   ParentGridSingle,
   ProposalGrid,
@@ -24,10 +21,7 @@
   TargetGrid,
   TelescopeGrid
 } from "../basicComponents/Grids";
-<<<<<<< HEAD
 import InputField from "../basicComponents/InputField";
-=======
->>>>>>> f64608e7
 import ISearchFormCache from "./ISearchFormCache";
 import ProposalForm, { validatedProposal } from "./ProposalForm";
 import TargetForm, { validatedTarget } from "./TargetForm";
@@ -135,13 +129,8 @@
   };
 
   public render() {
-<<<<<<< HEAD
     const { error, loading, limit, updateItemsPerPage } = this.props;
     const { general, limitError, target, telescope } = this.state;
-=======
-    const { error, loading } = this.props;
-    const { target, general, telescope } = this.state;
->>>>>>> f64608e7
 
     return (
       <>
