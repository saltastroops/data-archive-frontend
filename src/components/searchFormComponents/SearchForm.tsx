--- conflicted
+++ resolved
@@ -78,7 +78,7 @@
       productTypes: new Set<ProductType>(["Science"]),
       rejected: ""
     },
-    isSearchFormError: false,
+    hasSearchFormError: false,
     target: {
       errors: {},
       resolver: "Simbad",
@@ -105,7 +105,7 @@
     const newState = {
       ...this.state,
       ...value,
-      isSearchFormError: false,
+      hasSearchFormError: false,
       telescope: {
         ...value
       }
@@ -119,7 +119,7 @@
   public targetChange = (value: ITarget) => {
     const newState = {
       ...this.state,
-      isSearchFormError: false,
+      hasSearchFormError: false,
       target: {
         ...value
       }
@@ -136,7 +136,7 @@
       general: {
         ...value
       },
-      isSearchFormError: false
+      hasSearchFormError: false
     };
     this.updateState(newState);
   };
@@ -185,61 +185,18 @@
           </div>
         </LimitGrid>
 
-        {error && <div className="has-text-danger">{error.message}</div>}
+        {error && (
+          <div className="has-text-danger">
+            Network error or data archive API is not responding.
+          </div>
+        )}
+        {this.state.hasSearchFormError && (
+          <div className="has-text-danger">
+            Please make sure that all form content is valid.
+          </div>
+        )}
         <div>
           <ButtonGrid>
-<<<<<<< HEAD
-            <MainGrid>
-              <SubGrid>
-                <a
-                  className={"button is-text"}
-                  data-test="reset-all-button"
-                  onClick={this.resetAll}
-                >
-                  reset all
-                </a>
-                <NumberGrid>
-                  <p>Number of results</p>
-                  <InputField
-                    error={general.errors.limit}
-                    name={"items-per-page"}
-                    value={general.limit}
-                    onChange={this.updateItemsPerPage}
-                  />
-                </NumberGrid>
-              </SubGrid>
-              <SubGrid>
-                <p />
-              </SubGrid>
-              <SubGrid>
-                <NumberGrid>
-                  <Span>
-                    {error && (
-                      <div className="has-text-danger">
-                        Network error or data archive API is not responding
-                      </div>
-                    )}
-                    {this.state.isSearchFormError && (
-                      <div className="has-text-danger">
-                        Please make sure that the content of the search form is
-                        valid
-                      </div>
-                    )}
-                    <button
-                      disabled={loading}
-                      className={`button is-primary ${loading && "is-loading"}`}
-                      data-test="search-button"
-                      type="button"
-                      value="Search"
-                      onClick={this.onSubmit}
-                    >
-                      search
-                    </button>
-                  </Span>
-                </NumberGrid>
-              </SubGrid>
-            </MainGrid>
-=======
             <button
               disabled={loading}
               className={`button is-info ${loading && "is-loading"}`}
@@ -283,7 +240,6 @@
                 height: "1em"
               }}
             />
->>>>>>> 257b8498
           </ButtonGrid>
         </div>
       </SearchGrid>
@@ -298,7 +254,7 @@
     const target = await validatedTarget(this.state.target);
     const general = this.validatedGeneral(this.state.general);
     const telescope = await validatedTelescope(this.state.telescope);
-    const isSearchFormError = isError(
+    const hasSearchFormError = isError(
       general.errors,
       target.errors,
       (telescope && telescope.errors) || {}
@@ -307,11 +263,11 @@
     this.updateState({
       ...this.state,
       general,
-      isSearchFormError,
+      hasSearchFormError,
       target,
       telescope
     });
-    if (!isSearchFormError) {
+    if (!hasSearchFormError) {
       // Search with a start index of 0
       this.props.search(0)({ general, target, telescope });
     }
