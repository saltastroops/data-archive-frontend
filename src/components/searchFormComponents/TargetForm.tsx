--- conflicted
+++ resolved
@@ -29,27 +29,6 @@
       ...target
     });
 
-<<<<<<< HEAD
-    targetPosition(target.name || "", [resolver])
-      .then(p => {
-        if (p) {
-          onChange({
-            ...target,
-            declination: `${p.declination}`,
-            rightAscension: `${p.rightAscension}`
-          });
-        } else {
-          onChange({
-            ...target,
-            errors: {
-              ...target.errors,
-              name: `The target name ${target.name} could not be resolved.`
-            }
-          });
-        }
-      })
-      .catch(err => {
-=======
     try {
       const p = await targetPosition(target.name || "", [resolver]);
       if (p) {
@@ -59,7 +38,6 @@
           rightAscension: `${p.rightAscension}`
         });
       } else {
->>>>>>> fe3ebd6d
         onChange({
           ...target,
           declination: ``,
@@ -179,18 +157,11 @@
           <SubGrid>
             <p>Radius units</p>
             <SelectField
-<<<<<<< HEAD
-              options={["Arcseconds", "Arcminutes", "Degrees"]}
-              name={"radiusUnits"}
-              onChange={targetChange}
-              value={target.searchConeRadiusUnits || "Arcseconds"}
-=======
               className={"radius-units-select"}
               options={["Arc seconds", "arc minutes", "degrees"]}
               name={"radiusUnits"}
               onChange={targetChange}
               value={target.searchConeRadiusUnits}
->>>>>>> fe3ebd6d
             />
           </SubGrid>
         </MainGrid>
@@ -212,15 +183,13 @@
           return {
             declination:
               `${p.declination}` !== target.declination
-                ? `The declination differs from that returned by ${
-                    target.resolver
-                  } for ${target.name}.`
+                ? `Target name is given and resolves to different value with ${target.resolver ||
+                    "Simbad"} `
                 : "",
             rightAscension:
               `${p.rightAscension}` !== target.rightAscension
-                ? `The right ascension differs from that returned by ${
-                    target.resolver
-                  } for ${target.name}.`
+                ? `Target name is given and resolves to different value with ${target.resolver ||
+                    "Simbad"} `
                 : ""
           };
         }
@@ -238,15 +207,8 @@
       rightAscension:
         raDecChangeError && raDecChangeError.rightAscension
           ? raDecChangeError.rightAscension
-<<<<<<< HEAD
-          : validateRa(target.rightAscension || ""),
-      searchConeRadius: isFloat(target.searchConeRadius || "")
-        ? ""
-        : "The search radius must be a positive number."
-=======
           : validateRightAscension(target.rightAscension || ""),
       searchConeRadius: validateSearchConeRadius(target.searchConeRadius || "")
->>>>>>> fe3ebd6d
     }
   };
 };
