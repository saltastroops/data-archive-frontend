--- conflicted
+++ resolved
@@ -17,11 +17,7 @@
 import { searchResultsTableColumns } from "./results/SearchResultsTableColumns";
 import SearchResultsTableColumnSelector from "./results/SearchResultsTableColumnSelector";
 import SearchForm from "./SearchForm";
-<<<<<<< HEAD
-import SearchQuery from "./SearchQuery";
-=======
 import styled from "styled-components";
->>>>>>> 3cc6d681
 
 /**
  * Properties for the search page.
@@ -141,49 +137,6 @@
       containerDivWidth - maxResultsTableWidth < 0
         ? (containerDivWidth - maxResultsTableWidth) / 2
         : "auto";
-<<<<<<< HEAD
-    const options: QueryOptions = {
-      fetchResults: !!this.state.where,
-      query: DATA_FILES_QUERY,
-      variables: {
-        columns: this.state.databaseColumns,
-        where: this.state.where
-      }
-    };
-    return (
-      <ApolloConsumer>
-        {client => (
-          <SearchQuery client={client} options={options}>
-            {({ data, error, loading, fetch }: any) => {
-              const results =
-                data && !loading && !error
-                  ? this.parseSearchResults(data.dataFiles.dataFiles)
-                  : [];
-              return (
-                <>
-                  <SearchForm
-                    cache={searchFormCache}
-                    search={this.searchArchive(fetch)}
-                    error={validationError || error}
-                    loading={loading}
-                  />
-                  {results && results.length !== 0 && (
-                    <>
-                      <div
-                        style={{
-                          marginLeft: resultsTableContainerMargin,
-                          marginRight: resultsTableContainerMargin,
-                          width: maxResultsTableWidth
-                        }}
-                      >
-                        <SearchResultsTable
-                          columns={tableColumns}
-                          maxWidth={maxResultsTableWidth}
-                          searchResults={results}
-                        />
-                      </div>
-                      <SearchResultsTableColumnSelector
-=======
     const limit = 100;
     return (
       <>
@@ -244,20 +197,9 @@
                         startIndex={pageInfo.startIndex}
                       />
                       <SearchResultsTable
->>>>>>> 3cc6d681
                         columns={tableColumns}
                         onChange={this.updateResultsTableColumnVisibility}
                       />
-<<<<<<< HEAD
-                    </>
-                  )}
-                </>
-              );
-            }}
-          </SearchQuery>
-        )}
-      </ApolloConsumer>
-=======
                     </div>
 
                     <Pagination
@@ -276,7 +218,6 @@
           }}
         </Query>
       </>
->>>>>>> 3cc6d681
     );
   }
 
