import * as React from "react";
import styled from "styled-components";
import { LargeCheckbox } from "../../basicComponents/LargeCheckbox";
import SearchResultsTableColumn from "./ISearchResultsTableColumn";

/**
 * Properties for the search results table column selector.
 *
 * columns:
 *     The array of table columns.
 * onChange:
 *     The function to call when a checkbox is clicked. This must implement
 *     changing the column visibility. The function must expect a column's
 *     data key and the new visibility status (true for visible, false for
 *     hidden) as its arguments.
 */
interface ISearchResultsTableColumnSelectorProps {
  columns: SearchResultsTableColumn[];
  onChange: (dataKey: string, visible: boolean) => void;
}

/**
 * Responsive grid for the checkboxes.
 */
const Grid = styled.div`
  display: grid;
  grid-template-columns: 100%;
  grid-gap: 10px;
  justify-content: center;
  margin-top: 15px;

  @media screen and (min-width: 440px) {
    grid-template-columns: 190px 190px;
  }

  @media screen and (min-width: 640px) {
    grid-template-columns: 190px 190px 190px;
  }

  @media screen and (min-width: 840px) {
    grid-template-columns: 190px 190px 190px 190px;
  }

  @media screen and (min-width: 1040px) {
    grid-template-columns: 190px 190px 190px 190px 190px;
  }

  @media screen and (min-width: 1472px) {
    grid-template-columns: 182px 182px 182px 182px 182px 182px 182px;
  }
`;

/**
 * Checkboxes for toggling the visibility of columns in the search results
 * table.
 */
class SearchResultsTableColumnSelector extends React.Component<
  ISearchResultsTableColumnSelectorProps,
  {}
> {
  render() {
    const { columns } = this.props;

    return (
      <Grid>
<<<<<<< HEAD
        {/* The first column is a dummy one, which should be ignored. */}
        {columns.slice(1).map((column, index) => (
          <div key={index}>
            <label className="label">
              <LargeCheckbox
                type="checkbox"
                checked={column.visible}
                name={column.dataKey}
                onChange={this.onChange}
              />
              {column.name}
            </label>
          </div>
        ))}
=======
        {columns
          .filter((column, index) => index > 0)
          .map((column, index) => (
            <div key={index}>
              <label className="label">
                <LargeCheckbox
                  type="checkbox"
                  checked={column.visible}
                  name={column.dataKey}
                  onChange={this.onChange}
                />
                {column.name}
              </label>
            </div>
          ))}
>>>>>>> 3cc6d681
      </Grid>
    );
  }

  private onChange = (e: React.ChangeEvent<HTMLInputElement>) => {
    this.props.onChange(e.target.name, e.target.checked);
  };
}

export default SearchResultsTableColumnSelector;<|MERGE_RESOLUTION|>--- conflicted
+++ resolved
@@ -63,7 +63,6 @@
 
     return (
       <Grid>
-<<<<<<< HEAD
         {/* The first column is a dummy one, which should be ignored. */}
         {columns.slice(1).map((column, index) => (
           <div key={index}>
@@ -78,23 +77,6 @@
             </label>
           </div>
         ))}
-=======
-        {columns
-          .filter((column, index) => index > 0)
-          .map((column, index) => (
-            <div key={index}>
-              <label className="label">
-                <LargeCheckbox
-                  type="checkbox"
-                  checked={column.visible}
-                  name={column.dataKey}
-                  onChange={this.onChange}
-                />
-                {column.name}
-              </label>
-            </div>
-          ))}
->>>>>>> 3cc6d681
       </Grid>
     );
   }
