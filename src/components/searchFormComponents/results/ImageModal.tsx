--- conflicted
+++ resolved
@@ -1,30 +1,15 @@
 import * as React from "react";
+import { Query } from "react-apollo";
 import Modal from "react-responsive-modal";
+import styled from "styled-components";
+import { DATA_PREVIEW_QUERY } from "../../../graphql/Query";
 
-interface IImageModal {
-  image: {
-    url: string;
-    alt: string;
-  };
+interface IImageModalProps {
+  id: number;
   open: boolean;
   closeModal: () => void;
 }
 
-<<<<<<< HEAD
-export default (props: IImageModal) => {
-  const { open, closeModal } = props;
-  const { url, alt } = props.image;
-
-  return (
-    <Modal open={open} onClose={closeModal} center={true}>
-      <figure className="image is-2by2">
-        <img className="card-image" id="img01" src={url} alt={alt} />{" "}
-        <p className={"notification"}>{alt}</p>
-      </figure>
-    </Modal>
-  );
-};
-=======
 interface IImageModalState {
   activeTab: {
     headerTab: boolean;
@@ -150,5 +135,4 @@
   }
 }
 
-export default ImageModal;
->>>>>>> 3925babd
+export default ImageModal;