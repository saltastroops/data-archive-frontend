import * as React from "react";
import styled from "styled-components";
import { IGeneral } from "../../utils/ObservationQueryParameters";
import { MainGrid, Span, SubGrid, SubGrid4 } from "../basicComponents/Grids";
import SelectField, { AnyOption } from "../basicComponents/SelectField";

const LargeCheckbox = styled.input.attrs({
  className: "checkbox",
  type: "checkbox"
})`
  && {
    width: 18px;
    height: 18px;
  }
`;

class DataForm extends React.Component<
  { data: IGeneral; onChange: (value: IGeneral) => void },
  any
> {
  /*
  event type need to be 'any' because React.FormEvent<HTMLInputElement> types does not have 'target.checked' property
  */
  changeCheckbox = (e: React.ChangeEvent<HTMLInputElement>) => {
    // fooling type scripts
    const name = e.target.name;
    const value = e.target.checked;
    this.props.onChange({
      ...this.props.data,
      [name]: value
    });
  };
  changeSelect = (e: React.ChangeEvent<HTMLSelectElement>) => {
    // fooling type scripts
    const name = e.target.name;
    const value = e.target.value;

    this.props.onChange({
      ...this.props.data,
      [name]: value
    });
  };
  render() {
    const { arcs, biases, flats, standards, dataType } = this.props.data;
    return (
      <>
        <MainGrid>
          <SubGrid>
            <p>Reduce/raw</p>
            <SelectField
<<<<<<< HEAD
              className={"data-type-select"}
              options={["any", "reduced", "raw"]}
=======
>>>>>>> fd9dfc35
              name={"dataType"}
              onChange={this.changeSelect}
              value={dataType}
            >
              <AnyOption />
              <option value="reduced">Reduced</option>
            </SelectField>
          </SubGrid>
        </MainGrid>
        <MainGrid>
          <SubGrid>
            <h5 className={"title is-5"}>Include:</h5>
          </SubGrid>
        </MainGrid>
        <SubGrid4>
          <label>
            <Span>
              <LargeCheckbox
                id={"arcs-checkbox"}
                checked={arcs || false}
                onChange={this.changeCheckbox}
                name={"arcs"}
              />
            </Span>
            <Span>Arcs</Span>
          </label>
          <label>
            <Span>
              <LargeCheckbox
                id={"biases-checkbox"}
                checked={biases || false}
                onChange={this.changeCheckbox}
                name={"biases"}
              />
            </Span>
            <Span>Biases</Span>
          </label>
          <label>
            <Span>
              <LargeCheckbox
                id={"flats-checkbox"}
                checked={flats || false}
                onChange={this.changeCheckbox}
                name={"flats"}
              />
            </Span>
            <Span>Flats</Span>
          </label>
          <label>
            <Span>
              <LargeCheckbox
                id={"standards-checkbox"}
                checked={standards || false}
                onChange={this.changeCheckbox}
                name={"standards"}
              />
            </Span>
            <Span>Standards</Span>
          </label>
        </SubGrid4>
      </>
    );
  }
}
export default DataForm;<|MERGE_RESOLUTION|>--- conflicted
+++ resolved
@@ -48,11 +48,7 @@
           <SubGrid>
             <p>Reduce/raw</p>
             <SelectField
-<<<<<<< HEAD
               className={"data-type-select"}
-              options={["any", "reduced", "raw"]}
-=======
->>>>>>> fd9dfc35
               name={"dataType"}
               onChange={this.changeSelect}
               value={dataType}
@@ -71,7 +67,6 @@
           <label>
             <Span>
               <LargeCheckbox
-                id={"arcs-checkbox"}
                 checked={arcs || false}
                 onChange={this.changeCheckbox}
                 name={"arcs"}
@@ -82,7 +77,6 @@
           <label>
             <Span>
               <LargeCheckbox
-                id={"biases-checkbox"}
                 checked={biases || false}
                 onChange={this.changeCheckbox}
                 name={"biases"}
@@ -93,7 +87,6 @@
           <label>
             <Span>
               <LargeCheckbox
-                id={"flats-checkbox"}
                 checked={flats || false}
                 onChange={this.changeCheckbox}
                 name={"flats"}
@@ -104,7 +97,6 @@
           <label>
             <Span>
               <LargeCheckbox
-                id={"standards-checkbox"}
                 checked={standards || false}
                 onChange={this.changeCheckbox}
                 name={"standards"}
