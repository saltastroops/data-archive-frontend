--- conflicted
+++ resolved
@@ -28,10 +28,10 @@
 class DataForm extends React.Component<IDataFormProps, {}> {
   // Add or remove the calibration type corresponding to the clicked checkbox
   changeCheckbox = (e: React.ChangeEvent<HTMLInputElement>) => {
-    const name = e.currentTarget.name as CalibrationType;
+    const name = e.target.name as CalibrationType;
 
     const updated = new Set<CalibrationType>(this.props.general.calibrations);
-    if (e.currentTarget.checked) {
+    if (e.target.checked) {
       updated.add(name);
     } else {
       updated.delete(name);
@@ -55,12 +55,8 @@
           <label>
             <Span>
               <LargeCheckbox
-<<<<<<< HEAD
                 id="arcs-checkbox"
-                checked={arcs || false}
-=======
                 checked={calibrations.has("arc")}
->>>>>>> 15e02f5f
                 onChange={this.changeCheckbox}
                 name="arc"
               />
@@ -70,12 +66,8 @@
           <label>
             <Span>
               <LargeCheckbox
-<<<<<<< HEAD
                 id="biases-checkbox"
-                checked={biases || false}
-=======
                 checked={calibrations.has("bias")}
->>>>>>> 15e02f5f
                 onChange={this.changeCheckbox}
                 name="bias"
               />
@@ -85,12 +77,8 @@
           <label>
             <Span>
               <LargeCheckbox
-<<<<<<< HEAD
                 id="flats-checkbox"
-                checked={flats || false}
-=======
                 checked={calibrations.has("flat")}
->>>>>>> 15e02f5f
                 onChange={this.changeCheckbox}
                 name="flat"
               />
@@ -100,12 +88,8 @@
           <label>
             <Span>
               <LargeCheckbox
-<<<<<<< HEAD
                 id="standards-checkbox"
-                checked={standards || false}
-=======
                 checked={calibrations.has("standard")}
->>>>>>> 15e02f5f
                 onChange={this.changeCheckbox}
                 name="standard"
               />
