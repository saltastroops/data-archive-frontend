import * as _ from "lodash";
import * as React from "react";
import {
  CalibrationType,
  IGeneral,
  ISearchFormState,
  ITarget,
  ITelescope
} from "../utils/ObservationQueryParameters";
import {
  ButtonGrid,
  DataGrid,
  ParentGrid,
  ProposalGrid,
  Spinner,
  TargetGrid,
  TelescopeGrid
} from "./basicComponents/Grids";
import DataForm from "./searchFormComponents/DataForm";
import ProposalForm, {
  validatedProposal
} from "./searchFormComponents/ProposalForm";
import TargetForm, { validatedTarget } from "./searchFormComponents/TargetForm";
import TelescopeForm, {
  validatedTelescope
} from "./searchFormComponents/TelescopeForm";

<<<<<<< HEAD
=======
interface ISearchFormProps {
  cache?: ISearchFormCache;
}

/**
 * The cache for the search form.
 *
 * The general and target details (and errors) are cached.
 */
export interface ISearchFormCache {
  general?: IGeneral;
  target?: ITarget;
}

>>>>>>> 6a47af61
/**
 * A form for defining search parameters for an observation search, and for
 * initiating the search.
 */
<<<<<<< HEAD
class SearchForm extends React.Component<{}, ISearchFormState> {
=======
class SearchForm extends React.Component<ISearchFormProps, ISearchFormState> {
>>>>>>> 6a47af61
  public state: ISearchFormState = {
    general: { calibrations: new Set<CalibrationType>(), errors: {} },
    loading: false,
    target: {
      errors: {},
      resolver: "Simbad",
<<<<<<< HEAD
=======
      searchConeRadius: "",
>>>>>>> 6a47af61
      searchConeRadiusUnits: "arcseconds"
    }
  };

  /**
<<<<<<< HEAD
=======
   * Populate the state from cached values.
   */
  componentDidMount() {
    this.setState(() => (this.props.cache as any) || {});
  }

  /**
>>>>>>> 6a47af61
   * Handle changes of telescope-related parameters.
   */
  public telescopeChange = (value: ITelescope) => {
    const newState = {
      ...this.state,
      telescope: {
        ...value
      }
    };
    this.updateState(newState);
  };

  /**
   * Handle changes of target-related parameters.
   */
  public targetChange = (value: ITarget) => {
    const newState = {
      ...this.state,
      target: {
        ...value
      }
    };
    this.updateState(newState);
  };

  /**
   * Handle changes of general parameters.
   */
  public generalChange = (value: IGeneral) => {
    const newState = {
      ...this.state,
      general: {
        ...value
      }
    };
    this.updateState(newState);
  };

  /**
   * Perform an observation with the currently selected search parameters.
   */
  public searchArchive = async () => {
    this.updateState({
      ...this.state,
      loading: true
<<<<<<< HEAD
    }));
=======
    });
>>>>>>> 6a47af61

    // Add errors to the search parameter details
    const target = await validatedTarget(this.state.target);
    const general = validatedProposal(this.state.general);
    const telescope = validatedTelescope(this.state.telescope);

<<<<<<< HEAD
    this.setState(() => ({
=======
    this.updateState({
>>>>>>> 6a47af61
      ...this.state,
      general,
      loading: false,
      target,
      telescope
    });
  };

  public render() {
    const { target, general, telescope, loading } = this.state;

    return (
      <>
        {loading && (
          <div className="dimScreen">
            <Spinner />
          </div>
        )}
        <ParentGrid>
          <TargetGrid>
            <TargetForm target={target} onChange={this.targetChange} />
          </TargetGrid>
          <ProposalGrid>
            <ProposalForm proposal={general} onChange={this.generalChange} />
          </ProposalGrid>
          <TelescopeGrid>
            <TelescopeForm
              telescope={telescope}
              onChange={this.telescopeChange}
            />
          </TelescopeGrid>
          <DataGrid>
            <DataForm general={general} onChange={this.generalChange} />
          </DataGrid>
          <ButtonGrid>
            <input
              className="button is-primary"
              data-test="search-button"
              type="button"
              value="Search"
              onClick={this.searchArchive}
            />
          </ButtonGrid>
        </ParentGrid>
      </>
    );
  }

  /**
   * Update the form state and the cache.
   */
  private updateState = (update: object) => {
    this.setState(
      () => update,
      () => {
        if (this.props.cache) {
          this.props.cache.general = _.cloneDeep(this.state.general);
          this.props.cache.target = _.cloneDeep(this.state.target);
        }
      }
    );
  };
}

export default SearchForm;<|MERGE_RESOLUTION|>--- conflicted
+++ resolved
@@ -25,8 +25,6 @@
   validatedTelescope
 } from "./searchFormComponents/TelescopeForm";
 
-<<<<<<< HEAD
-=======
 interface ISearchFormProps {
   cache?: ISearchFormCache;
 }
@@ -41,33 +39,23 @@
   target?: ITarget;
 }
 
->>>>>>> 6a47af61
 /**
  * A form for defining search parameters for an observation search, and for
  * initiating the search.
  */
-<<<<<<< HEAD
-class SearchForm extends React.Component<{}, ISearchFormState> {
-=======
 class SearchForm extends React.Component<ISearchFormProps, ISearchFormState> {
->>>>>>> 6a47af61
   public state: ISearchFormState = {
     general: { calibrations: new Set<CalibrationType>(), errors: {} },
     loading: false,
     target: {
       errors: {},
       resolver: "Simbad",
-<<<<<<< HEAD
-=======
       searchConeRadius: "",
->>>>>>> 6a47af61
       searchConeRadiusUnits: "arcseconds"
     }
   };
 
   /**
-<<<<<<< HEAD
-=======
    * Populate the state from cached values.
    */
   componentDidMount() {
@@ -75,7 +63,6 @@
   }
 
   /**
->>>>>>> 6a47af61
    * Handle changes of telescope-related parameters.
    */
   public telescopeChange = (value: ITelescope) => {
@@ -121,22 +108,14 @@
     this.updateState({
       ...this.state,
       loading: true
-<<<<<<< HEAD
-    }));
-=======
     });
->>>>>>> 6a47af61
 
     // Add errors to the search parameter details
     const target = await validatedTarget(this.state.target);
     const general = validatedProposal(this.state.general);
     const telescope = validatedTelescope(this.state.telescope);
 
-<<<<<<< HEAD
-    this.setState(() => ({
-=======
     this.updateState({
->>>>>>> 6a47af61
       ...this.state,
       general,
       loading: false,
