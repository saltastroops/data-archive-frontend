import * as React from "react";
import {
  CalibrationType,
  IGeneral,
<<<<<<< HEAD
  IGeneralErrors,
  IObservation,
=======
  ISearchFormState,
>>>>>>> 125f8db5
  ITarget,
  ITargetErrors,
  ITelescope
} from "../utils/ObservationQueryParameters";
import { isError } from "../utils/validators";
import {
  ButtonGrid,
  DataGrid,
  ParentGrid,
  ProposalGrid,
  Spinner,
  TargetGrid,
  TelescopeGrid
} from "./basicComponents/Grids";
import DataForm from "./searchFormComponents/DataForm";
import ProposalForm, {
  validatedProposal
} from "./searchFormComponents/ProposalForm";
import SearchResults from "./searchFormComponents/results/SearchResults";
import TargetForm, { validatedTarget } from "./searchFormComponents/TargetForm";
import TelescopeForm, {
  validatedTelescope
} from "./searchFormComponents/TelescopeForm";

<<<<<<< HEAD
class SearchForm extends React.Component {
  public state: {
    cart: any;
    general: IGeneral;
    target: ITarget;
    results: IObservation[];
    telescope: ITelescope;
    loading: boolean;
  } = {
    cart: [],
    general: { errors: {} },
    loading: false,
    results: [],
    target: { errors: {} },
    telescope: {}
  };

=======
/**
 * A form for defining search parameters for an observation search, and for
 * initiating the search.
 */
class SearchForm extends React.Component<{}, ISearchFormState> {
  public state: ISearchFormState = {
    general: { calibrations: new Set<CalibrationType>(), errors: {} },
    loading: false,
    target: {
      errors: {},
      resolver: "Simbad",
      searchConeRadiusUnits: "arcseconds"
    }
  };

  /**
   * Handle changes of telescope-related parameters.
   */
>>>>>>> 125f8db5
  public telescopeChange = (value: ITelescope) => {
    const newState = {
      ...this.state,
      telescope: {
        ...value
      }
    };
    this.setState(() => newState);
  };

<<<<<<< HEAD
=======
  /**
   * Handle changes of target-related parameters.
   */
>>>>>>> 125f8db5
  public targetChange = (value: ITarget) => {
    const newState = {
      ...this.state,
      target: {
        ...value
      }
    };
    this.setState(() => newState);
  };

<<<<<<< HEAD
=======
  /**
   * Handle changes of general parameters.
   */
>>>>>>> 125f8db5
  public generalChange = (value: IGeneral) => {
    const newState = {
      ...this.state,
      general: {
        ...value
      }
    };
    this.setState(() => newState);
  };

<<<<<<< HEAD
  public updateCart = (cart: any) => {
    const newState = {
      ...this.state,
      cart: [...cart]
    };
    this.setState(() => newState);
  };

=======
  /**
   * Perform an observation with the currently selected search parameters.
   */
>>>>>>> 125f8db5
  public searchArchive = async () => {
    this.setState(() => ({
      ...this.state,
      loading: true
    }));

    // Add errors to the search parameter details
    const target = await validatedTarget(this.state.target);
<<<<<<< HEAD
    const general = await validatedProposal(this.state.general);
    const telescope = await validatedTelescope(this.state.telescope);
    await this.setState(() => ({
=======
    const general = validatedProposal(this.state.general);
    const telescope = validatedTelescope(this.state.telescope);

    this.setState(() => ({
>>>>>>> 125f8db5
      ...this.state,
      general,
      target,
      telescope
    }));
    if (
      !isError(general.errors as IGeneralErrors, target.errors as ITargetErrors)
    ) {
      // TODO query the server
      this.setState(() => ({
        ...this.state,
        results: [
          {
            files: [
              {
                category: "cat-5",
                dataType: "string",
                declination: "string",
                filename: "string",
                instrument: "string",
                isReduced: true,
                name: "name-1",
                observationNight: "string",
                proposalCode: "string",
                rightAscension: "string",
                targetName: "string",
                telescope: "string",
                url: "./image0.jpg"
              }
            ],
            id: "obs1",
            name: "obs1",
            proposal: "proposal 1",
            startTime: "2018-02-02 17:55:23",
            telescope: "telescope 1"
          },
          {
            files: [
              {
                category: "cat-1",
                dataType: "string",
                declination: "string",
                filename: "string",
                instrument: "string",
                isReduced: true,
                name: "name-2",
                observationId: "string",
                rightAscension: "string",
                targetName: "string",
                telescope: "string"
              },
              {
                category: "cat-2",
                dataType: "string",
                declination: "string",
                filename: "string",
                instrument: "string",
                isReduced: true,
                name: "name-4",
                observationId: "string",
                rightAscension: "string",
                targetName: "string",
                telescope: "string",
                url: "./image0.jpg"
              },
              {
                category: "cat-3",
                dataType: "string",
                declination: "string",
                filename: "string",
                instrument: "string",
                isReduced: true,
                name: "name-5",
                observationId: "string",
                rightAscension: "string",
                targetName: "string",
                telescope: "string",
                url: "./image4.jpg"
              }
            ],
            id: "obs2",
            name: "obs2",
            proposal: "proposal 2",
            startTime: "2018-02-02 17:55:23",
            telescope: "telescope 1"
          },
          {
            files: [
              {
                category: "cat-4",
                dataType: "string",
                declination: "string",
                filename: "string",
                instrument: "string",
                isReduced: true,
                name: "name-3",
                observationId: "string",
                rightAscension: "string",
                targetName: "string",
                telescope: "string"
              }
            ],
            id: "obs3",
            name: "obs3",
            proposal: "proposal 3",
            startTime: "2018-02-02 17:55:23",
            telescope: "telescope 2"
          }
        ]
      }));
    }
    this.setState(() => ({
      ...this.state,
      loading: false
    }));
  };

  public render() {
<<<<<<< HEAD
    const { target, general, telescope, loading, results, cart } = this.state;
=======
    const { target, general, telescope, loading } = this.state;

>>>>>>> 125f8db5
    return (
      <>
        {loading && (
          <div className="dimScreen">
            <Spinner />
          </div>
        )}
        <ParentGrid>
          <TargetGrid>
            <TargetForm target={target} onChange={this.targetChange} />
          </TargetGrid>
          <ProposalGrid>
            <ProposalForm proposal={general} onChange={this.generalChange} />
          </ProposalGrid>
          <TelescopeGrid>
            <TelescopeForm
              telescope={telescope}
              onChange={this.telescopeChange}
            />
          </TelescopeGrid>
          <DataGrid>
            <DataForm general={general} onChange={this.generalChange} />
          </DataGrid>
          <ButtonGrid>
            <button
              disabled={loading}
              className="button is-primary"
<<<<<<< HEAD
=======
              type="button"
              value="Search"
>>>>>>> 125f8db5
              onClick={this.searchArchive}
            >
              search
            </button>
          </ButtonGrid>
        </ParentGrid>
        {results && results.length !== 0 && (
          <SearchResults
            searchResults={results}
            cart={cart}
            updateCart={this.updateCart}
          />
        )}
      </>
    );
  }
}

export default SearchForm;<|MERGE_RESOLUTION|>--- conflicted
+++ resolved
@@ -2,12 +2,8 @@
 import {
   CalibrationType,
   IGeneral,
-<<<<<<< HEAD
   IGeneralErrors,
-  IObservation,
-=======
   ISearchFormState,
->>>>>>> 125f8db5
   ITarget,
   ITargetErrors,
   ITelescope
@@ -32,33 +28,16 @@
   validatedTelescope
 } from "./searchFormComponents/TelescopeForm";
 
-<<<<<<< HEAD
-class SearchForm extends React.Component {
-  public state: {
-    cart: any;
-    general: IGeneral;
-    target: ITarget;
-    results: IObservation[];
-    telescope: ITelescope;
-    loading: boolean;
-  } = {
-    cart: [],
-    general: { errors: {} },
-    loading: false,
-    results: [],
-    target: { errors: {} },
-    telescope: {}
-  };
-
-=======
 /**
  * A form for defining search parameters for an observation search, and for
  * initiating the search.
  */
 class SearchForm extends React.Component<{}, ISearchFormState> {
   public state: ISearchFormState = {
+    cart: [],
     general: { calibrations: new Set<CalibrationType>(), errors: {} },
     loading: false,
+    results: [],
     target: {
       errors: {},
       resolver: "Simbad",
@@ -69,7 +48,6 @@
   /**
    * Handle changes of telescope-related parameters.
    */
->>>>>>> 125f8db5
   public telescopeChange = (value: ITelescope) => {
     const newState = {
       ...this.state,
@@ -80,12 +58,9 @@
     this.setState(() => newState);
   };
 
-<<<<<<< HEAD
-=======
   /**
    * Handle changes of target-related parameters.
    */
->>>>>>> 125f8db5
   public targetChange = (value: ITarget) => {
     const newState = {
       ...this.state,
@@ -96,12 +71,9 @@
     this.setState(() => newState);
   };
 
-<<<<<<< HEAD
-=======
   /**
    * Handle changes of general parameters.
    */
->>>>>>> 125f8db5
   public generalChange = (value: IGeneral) => {
     const newState = {
       ...this.state,
@@ -112,7 +84,6 @@
     this.setState(() => newState);
   };
 
-<<<<<<< HEAD
   public updateCart = (cart: any) => {
     const newState = {
       ...this.state,
@@ -121,11 +92,6 @@
     this.setState(() => newState);
   };
 
-=======
-  /**
-   * Perform an observation with the currently selected search parameters.
-   */
->>>>>>> 125f8db5
   public searchArchive = async () => {
     this.setState(() => ({
       ...this.state,
@@ -134,18 +100,12 @@
 
     // Add errors to the search parameter details
     const target = await validatedTarget(this.state.target);
-<<<<<<< HEAD
     const general = await validatedProposal(this.state.general);
     const telescope = await validatedTelescope(this.state.telescope);
     await this.setState(() => ({
-=======
-    const general = validatedProposal(this.state.general);
-    const telescope = validatedTelescope(this.state.telescope);
-
-    this.setState(() => ({
->>>>>>> 125f8db5
       ...this.state,
       general,
+      loading: false,
       target,
       telescope
     }));
@@ -262,12 +222,7 @@
   };
 
   public render() {
-<<<<<<< HEAD
     const { target, general, telescope, loading, results, cart } = this.state;
-=======
-    const { target, general, telescope, loading } = this.state;
-
->>>>>>> 125f8db5
     return (
       <>
         {loading && (
@@ -295,11 +250,6 @@
             <button
               disabled={loading}
               className="button is-primary"
-<<<<<<< HEAD
-=======
-              type="button"
-              value="Search"
->>>>>>> 125f8db5
               onClick={this.searchArchive}
             >
               search
