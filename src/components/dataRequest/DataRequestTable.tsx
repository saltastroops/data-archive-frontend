--- conflicted
+++ resolved
@@ -96,15 +96,11 @@
                 {mayDownloadAll && (
                   <a
                     className="button download-all is-small is-success is-rounded"
-<<<<<<< HEAD
-                    href={`${process.env.REACT_APP_BACKEND_URI}/downloads/data-requests/${id}/${filename}`}
-=======
                     href={`${
                       process.env.REACT_APP_BACKEND_URI
                         ? process.env.REACT_APP_BACKEND_URI.replace(/\/+$/, "")
                         : ""
                     }/downloads/data-requests/${id}/${filename}`}
->>>>>>> 43728bef
                   >
                     Download all
                   </a>
