--- conflicted
+++ resolved
@@ -17,7 +17,9 @@
  */
 // TODO: Remove loading, replace with IObservationQueryParameters
 export interface ISearchFormState {
+  cart: any[];
   general: IGeneral;
+  results: any[];
   target: ITarget;
   telescope?: ITelescope;
   loading: boolean;
@@ -51,24 +53,10 @@
   principalInvestigator?: string;
   proposalCode?: string;
   proposalTitle?: string;
-  arcs?: string;
-  biases?: string;
-  flats?: string;
-  standards?: string;
-  dataType?: string;
+  calibrations?: string;
 }
 export interface IGeneral {
-<<<<<<< HEAD
   errors: IGeneralErrors;
-=======
-  errors: {
-    observationNight?: string;
-    principalInvestigator?: string;
-    proposalCode?: string;
-    proposalTitle?: string;
-    calibrations?: string;
-  };
->>>>>>> 125f8db5
   observationNight?: string;
   principalInvestigator?: string;
   proposalCode?: string;
@@ -358,7 +346,30 @@
   name: "SHOC";
 }
 
-<<<<<<< HEAD
+/**
+ * An interface for query parameters related to SpUpNIC.
+ *
+ * Properties:
+ * -----------
+ * errors:
+ *     Errors.
+ * exposureTime:
+ *     Exposure time.
+ * filter:
+ *     Filter.
+ * name:
+ *     The string "SpUpNIC".
+ */
+export interface ISpUpNIC extends IInstrument {
+  errors: {
+    exposureTime?: string;
+    filter?: string;
+  };
+  exposureTime?: string;
+  filter?: string;
+  name: "SpUpNIC";
+}
+
 export interface IFile {
   filename: string;
   name: string;
@@ -381,28 +392,4 @@
   telescope: string;
   startTime: string;
   files: IFile[];
-=======
-/**
- * An interface for query parameters related to SpUpNIC.
- *
- * Properties:
- * -----------
- * errors:
- *     Errors.
- * exposureTime:
- *     Exposure time.
- * filter:
- *     Filter.
- * name:
- *     The string "SpUpNIC".
- */
-export interface ISpUpNIC extends IInstrument {
-  errors: {
-    exposureTime?: string;
-    filter?: string;
-  };
-  exposureTime?: string;
-  filter?: string;
-  name: "SpUpNIC";
->>>>>>> 125f8db5
 }