// Jest Snapshot v1, https://goo.gl/fbAQLP

exports[`Grids  should render all grids correctly 1`] = `
.c0 {
  display: grid;
  grid-template-columns: 49.5% 1% 49.5%;
}

@media (max-width:1040px) {
  .c0 {
    grid-template-columns: auto;
  }
}

<styled.div>
  <StyledComponent
    forwardedComponent={
      Object {
        "$$typeof": Symbol(react.forward_ref),
        "attrs": Array [
          Object {
            "className": "grid-container is-fullhd",
            "disable": true,
          },
        ],
        "componentStyle": ComponentStyle {
<<<<<<< HEAD
          "componentId": "sc-htpNat",
          "isStatic": false,
=======
          "componentId": "sc-bxivhb",
          "isStatic": true,
>>>>>>> 257b8498
          "lastClassName": "c0",
          "rules": Array [
            "
  display: grid;
  grid-template-columns: 49.5% 1% 49.5%;

  @media (max-width: 1040px) {
    grid-template-columns: auto;
  }
",
          ],
        },
        "displayName": "styled.div",
        "foldedComponentIds": Array [],
        "render": [Function],
        "styledComponentId": "sc-bxivhb",
        "target": "div",
        "toString": [Function],
        "usesTheme": false,
        "warnTooManyClasses": [Function],
        "withComponent": [Function],
      }
    }
    forwardedRef={null}
  >
    <div
<<<<<<< HEAD
      className="c0 grid-container"
=======
      className="grid-container is-fullhd c0"
>>>>>>> 257b8498
    />
  </StyledComponent>
</styled.div>
`;

exports[`Grids  should render all grids correctly 2`] = `
.c0 {
  background-color: #f6f7e1;
  border: 1px solid rgba(246,247,225,0.5);
  text-align: center;
  width: 100%;
  padding: 5px;
}

<styled.div>
  <StyledComponent
    forwardedComponent={
      Object {
        "$$typeof": Symbol(react.forward_ref),
        "attrs": Array [
          Object {
            "className": "grid-item target-form",
          },
        ],
        "componentStyle": ComponentStyle {
<<<<<<< HEAD
          "componentId": "sc-ifAKCX",
          "isStatic": false,
=======
          "componentId": "sc-EHOje",
          "isStatic": true,
>>>>>>> 257b8498
          "lastClassName": "c0",
          "rules": Array [
            "
  background-color: #f6f7e1;
  border: 1px solid rgba(246, 247, 225, 0.5);
  text-align: center;
  width: 100%;
  padding: 5px;
",
          ],
        },
        "displayName": "styled.div",
        "foldedComponentIds": Array [],
        "render": [Function],
        "styledComponentId": "sc-EHOje",
        "target": "div",
        "toString": [Function],
        "usesTheme": false,
        "warnTooManyClasses": [Function],
        "withComponent": [Function],
      }
    }
    forwardedRef={null}
  >
    <div
      className="c0 grid-item target-form"
    />
  </StyledComponent>
</styled.div>
`;

exports[`Grids  should render all grids correctly 3`] = `
.c0 {
  background-color: #f2fffb;
  border: 1px solid rgba(242,255,251,0.5);
  text-align: center;
  width: 100%;
}

<styled.div>
  <StyledComponent
    forwardedComponent={
      Object {
        "$$typeof": Symbol(react.forward_ref),
        "attrs": Array [
          Object {
            "className": "grid-item proposal-form",
          },
        ],
        "componentStyle": ComponentStyle {
<<<<<<< HEAD
          "componentId": "sc-EHOje",
          "isStatic": false,
=======
          "componentId": "sc-bZQynM",
          "isStatic": true,
>>>>>>> 257b8498
          "lastClassName": "c0",
          "rules": Array [
            "
  background-color: #f2fffb;
  border: 1px solid rgba(242, 255, 251, 0.5);
  text-align: center;
  width: 100%;
",
          ],
        },
        "displayName": "styled.div",
        "foldedComponentIds": Array [],
        "render": [Function],
        "styledComponentId": "sc-bZQynM",
        "target": "div",
        "toString": [Function],
        "usesTheme": false,
        "warnTooManyClasses": [Function],
        "withComponent": [Function],
      }
    }
    forwardedRef={null}
  >
    <div
      className="c0 grid-item proposal-form"
    />
  </StyledComponent>
</styled.div>
`;

exports[`Grids  should render all grids correctly 4`] = `
.c0 {
  background-color: #e0edf9;
  border: 1px solid rgba(224,237,249,0.5);
  text-align: center;
}

<styled.div>
  <StyledComponent
    forwardedComponent={
      Object {
        "$$typeof": Symbol(react.forward_ref),
        "attrs": Array [
          Object {
            "className": "grid-item data-form",
          },
        ],
        "componentStyle": ComponentStyle {
<<<<<<< HEAD
          "componentId": "sc-bZQynM",
          "isStatic": false,
=======
          "componentId": "sc-gzVnrw",
          "isStatic": true,
>>>>>>> 257b8498
          "lastClassName": "c0",
          "rules": Array [
            "
  background-color: #e0edf9;
  border: 1px solid rgba(224, 237, 249, 0.5);
  text-align: center;
",
          ],
        },
        "displayName": "styled.div",
        "foldedComponentIds": Array [],
        "render": [Function],
        "styledComponentId": "sc-gzVnrw",
        "target": "div",
        "toString": [Function],
        "usesTheme": false,
        "warnTooManyClasses": [Function],
        "withComponent": [Function],
      }
    }
    forwardedRef={null}
  >
    <div
      className="c0 grid-item data-form"
    />
  </StyledComponent>
</styled.div>
`;

exports[`Grids  should render all grids correctly 5`] = `
.c0 {
  background-color: #fff4fa;
  border: 1px solid rgba(255,244,250,0.5);
  text-align: center;
}

<styled.div>
  <StyledComponent
    forwardedComponent={
      Object {
        "$$typeof": Symbol(react.forward_ref),
        "attrs": Array [
          Object {
            "className": "grid-item telescope-form",
          },
        ],
        "componentStyle": ComponentStyle {
<<<<<<< HEAD
          "componentId": "sc-htoDjs",
          "isStatic": false,
=======
          "componentId": "sc-dnqmqq",
          "isStatic": true,
>>>>>>> 257b8498
          "lastClassName": "c0",
          "rules": Array [
            "
  background-color: #fff4fa;
  border: 1px solid rgba(255, 244, 250, 0.5);
  text-align: center;
",
          ],
        },
        "displayName": "styled.div",
        "foldedComponentIds": Array [],
        "render": [Function],
        "styledComponentId": "sc-dnqmqq",
        "target": "div",
        "toString": [Function],
        "usesTheme": false,
        "warnTooManyClasses": [Function],
        "withComponent": [Function],
      }
    }
    forwardedRef={null}
  >
    <div
      className="c0 grid-item telescope-form"
    />
  </StyledComponent>
</styled.div>
`;

exports[`Grids  should render all grids correctly 6`] = `
.c0 {
  display: grid;
  grid-template-columns: 5% 10% 15% 10% 5% 45%;
  border: 1px solid rgba(255,255,255,0);
  text-align: left;
}

@media (max-width:1272px) {
  .c0 {
    grid-template-columns: 20%;
  }
}

<styled.div>
  <StyledComponent
    forwardedComponent={
      Object {
        "$$typeof": Symbol(react.forward_ref),
        "attrs": Array [
          Object {
            "className": "grid-item",
          },
        ],
        "componentStyle": ComponentStyle {
<<<<<<< HEAD
          "componentId": "sc-gzVnrw",
          "isStatic": false,
=======
          "componentId": "sc-htoDjs",
          "isStatic": true,
>>>>>>> 257b8498
          "lastClassName": "c0",
          "rules": Array [
            "
  display: grid;
  grid-template-columns: 5% 10% 15% 10% 5% 45%
  border: 1px solid rgba(255, 255, 255, 0);
  text-align: left;

  @media (max-width: 1272px) {
    grid-template-columns: 20%
  }
",
          ],
        },
        "displayName": "styled.div",
        "foldedComponentIds": Array [],
        "render": [Function],
        "styledComponentId": "sc-htoDjs",
        "target": "div",
        "toString": [Function],
        "usesTheme": false,
        "warnTooManyClasses": [Function],
        "withComponent": [Function],
      }
    }
    forwardedRef={null}
  >
    <div
      className="c0 grid-item"
    />
  </StyledComponent>
</styled.div>
`;

exports[`Grids  should render all grids correctly 7`] = `
.c0.c0 {
  display: grid;
  grid-template-columns: 50% 50%;
  padding: 10px;
}

<styled.div>
  <StyledComponent
    forwardedComponent={
      Object {
        "$$typeof": Symbol(react.forward_ref),
        "attrs": Array [
          Object {
            "className": "main-grid",
          },
        ],
        "componentStyle": ComponentStyle {
<<<<<<< HEAD
          "componentId": "sc-dnqmqq",
          "isStatic": false,
=======
          "componentId": "sc-iwsKbI",
          "isStatic": true,
>>>>>>> 257b8498
          "lastClassName": "c0",
          "rules": Array [
            "
  && {
    display: grid;
    grid-template-columns: 50% 50%;
    padding: 10px;
  }
",
          ],
        },
        "displayName": "styled.div",
        "foldedComponentIds": Array [],
        "render": [Function],
        "styledComponentId": "sc-iwsKbI",
        "target": "div",
        "toString": [Function],
        "usesTheme": false,
        "warnTooManyClasses": [Function],
        "withComponent": [Function],
      }
    }
    forwardedRef={null}
  >
    <div
      className="c0 main-grid"
    />
  </StyledComponent>
</styled.div>
`;

exports[`Grids  should render all grids correctly 8`] = `
.c0.c0 {
  text-align: left;
  padding-left: 10px;
}

<styled.div>
  <StyledComponent
    forwardedComponent={
      Object {
        "$$typeof": Symbol(react.forward_ref),
        "attrs": Array [
          Object {
            "className": "sub-grid",
          },
        ],
        "componentStyle": ComponentStyle {
<<<<<<< HEAD
          "componentId": "sc-VigVT",
          "isStatic": false,
=======
          "componentId": "sc-jTzLTM",
          "isStatic": true,
>>>>>>> 257b8498
          "lastClassName": "c0",
          "rules": Array [
            "
  && {
    text-align: left;
    padding-left: 10px;
  }
",
          ],
        },
        "displayName": "styled.div",
        "foldedComponentIds": Array [],
        "render": [Function],
        "styledComponentId": "sc-jTzLTM",
        "target": "div",
        "toString": [Function],
        "usesTheme": false,
        "warnTooManyClasses": [Function],
        "withComponent": [Function],
      }
    }
    forwardedRef={null}
  >
    <div
      className="c0 sub-grid"
    />
  </StyledComponent>
</styled.div>
`;<|MERGE_RESOLUTION|>--- conflicted
+++ resolved
@@ -24,13 +24,8 @@
           },
         ],
         "componentStyle": ComponentStyle {
-<<<<<<< HEAD
-          "componentId": "sc-htpNat",
-          "isStatic": false,
-=======
           "componentId": "sc-bxivhb",
           "isStatic": true,
->>>>>>> 257b8498
           "lastClassName": "c0",
           "rules": Array [
             "
@@ -49,19 +44,14 @@
         "styledComponentId": "sc-bxivhb",
         "target": "div",
         "toString": [Function],
-        "usesTheme": false,
-        "warnTooManyClasses": [Function],
-        "withComponent": [Function],
-      }
-    }
-    forwardedRef={null}
-  >
-    <div
-<<<<<<< HEAD
-      className="c0 grid-container"
-=======
+        "warnTooManyClasses": [Function],
+        "withComponent": [Function],
+      }
+    }
+    forwardedRef={null}
+  >
+    <div
       className="grid-container is-fullhd c0"
->>>>>>> 257b8498
     />
   </StyledComponent>
 </styled.div>
@@ -87,13 +77,8 @@
           },
         ],
         "componentStyle": ComponentStyle {
-<<<<<<< HEAD
-          "componentId": "sc-ifAKCX",
-          "isStatic": false,
-=======
           "componentId": "sc-EHOje",
           "isStatic": true,
->>>>>>> 257b8498
           "lastClassName": "c0",
           "rules": Array [
             "
@@ -111,15 +96,14 @@
         "styledComponentId": "sc-EHOje",
         "target": "div",
         "toString": [Function],
-        "usesTheme": false,
-        "warnTooManyClasses": [Function],
-        "withComponent": [Function],
-      }
-    }
-    forwardedRef={null}
-  >
-    <div
-      className="c0 grid-item target-form"
+        "warnTooManyClasses": [Function],
+        "withComponent": [Function],
+      }
+    }
+    forwardedRef={null}
+  >
+    <div
+      className="grid-item target-form c0"
     />
   </StyledComponent>
 </styled.div>
@@ -144,13 +128,8 @@
           },
         ],
         "componentStyle": ComponentStyle {
-<<<<<<< HEAD
-          "componentId": "sc-EHOje",
-          "isStatic": false,
-=======
           "componentId": "sc-bZQynM",
           "isStatic": true,
->>>>>>> 257b8498
           "lastClassName": "c0",
           "rules": Array [
             "
@@ -167,15 +146,14 @@
         "styledComponentId": "sc-bZQynM",
         "target": "div",
         "toString": [Function],
-        "usesTheme": false,
-        "warnTooManyClasses": [Function],
-        "withComponent": [Function],
-      }
-    }
-    forwardedRef={null}
-  >
-    <div
-      className="c0 grid-item proposal-form"
+        "warnTooManyClasses": [Function],
+        "withComponent": [Function],
+      }
+    }
+    forwardedRef={null}
+  >
+    <div
+      className="grid-item proposal-form c0"
     />
   </StyledComponent>
 </styled.div>
@@ -199,13 +177,8 @@
           },
         ],
         "componentStyle": ComponentStyle {
-<<<<<<< HEAD
-          "componentId": "sc-bZQynM",
-          "isStatic": false,
-=======
           "componentId": "sc-gzVnrw",
           "isStatic": true,
->>>>>>> 257b8498
           "lastClassName": "c0",
           "rules": Array [
             "
@@ -221,15 +194,14 @@
         "styledComponentId": "sc-gzVnrw",
         "target": "div",
         "toString": [Function],
-        "usesTheme": false,
-        "warnTooManyClasses": [Function],
-        "withComponent": [Function],
-      }
-    }
-    forwardedRef={null}
-  >
-    <div
-      className="c0 grid-item data-form"
+        "warnTooManyClasses": [Function],
+        "withComponent": [Function],
+      }
+    }
+    forwardedRef={null}
+  >
+    <div
+      className="grid-item data-form c0"
     />
   </StyledComponent>
 </styled.div>
@@ -253,13 +225,8 @@
           },
         ],
         "componentStyle": ComponentStyle {
-<<<<<<< HEAD
-          "componentId": "sc-htoDjs",
-          "isStatic": false,
-=======
           "componentId": "sc-dnqmqq",
           "isStatic": true,
->>>>>>> 257b8498
           "lastClassName": "c0",
           "rules": Array [
             "
@@ -275,15 +242,14 @@
         "styledComponentId": "sc-dnqmqq",
         "target": "div",
         "toString": [Function],
-        "usesTheme": false,
-        "warnTooManyClasses": [Function],
-        "withComponent": [Function],
-      }
-    }
-    forwardedRef={null}
-  >
-    <div
-      className="c0 grid-item telescope-form"
+        "warnTooManyClasses": [Function],
+        "withComponent": [Function],
+      }
+    }
+    forwardedRef={null}
+  >
+    <div
+      className="grid-item telescope-form c0"
     />
   </StyledComponent>
 </styled.div>
@@ -314,13 +280,8 @@
           },
         ],
         "componentStyle": ComponentStyle {
-<<<<<<< HEAD
-          "componentId": "sc-gzVnrw",
-          "isStatic": false,
-=======
           "componentId": "sc-htoDjs",
           "isStatic": true,
->>>>>>> 257b8498
           "lastClassName": "c0",
           "rules": Array [
             "
@@ -341,15 +302,14 @@
         "styledComponentId": "sc-htoDjs",
         "target": "div",
         "toString": [Function],
-        "usesTheme": false,
-        "warnTooManyClasses": [Function],
-        "withComponent": [Function],
-      }
-    }
-    forwardedRef={null}
-  >
-    <div
-      className="c0 grid-item"
+        "warnTooManyClasses": [Function],
+        "withComponent": [Function],
+      }
+    }
+    forwardedRef={null}
+  >
+    <div
+      className="grid-item c0"
     />
   </StyledComponent>
 </styled.div>
@@ -373,13 +333,8 @@
           },
         ],
         "componentStyle": ComponentStyle {
-<<<<<<< HEAD
-          "componentId": "sc-dnqmqq",
-          "isStatic": false,
-=======
           "componentId": "sc-iwsKbI",
           "isStatic": true,
->>>>>>> 257b8498
           "lastClassName": "c0",
           "rules": Array [
             "
@@ -397,15 +352,14 @@
         "styledComponentId": "sc-iwsKbI",
         "target": "div",
         "toString": [Function],
-        "usesTheme": false,
-        "warnTooManyClasses": [Function],
-        "withComponent": [Function],
-      }
-    }
-    forwardedRef={null}
-  >
-    <div
-      className="c0 main-grid"
+        "warnTooManyClasses": [Function],
+        "withComponent": [Function],
+      }
+    }
+    forwardedRef={null}
+  >
+    <div
+      className="main-grid c0"
     />
   </StyledComponent>
 </styled.div>
@@ -428,13 +382,8 @@
           },
         ],
         "componentStyle": ComponentStyle {
-<<<<<<< HEAD
-          "componentId": "sc-VigVT",
-          "isStatic": false,
-=======
           "componentId": "sc-jTzLTM",
           "isStatic": true,
->>>>>>> 257b8498
           "lastClassName": "c0",
           "rules": Array [
             "
@@ -451,15 +400,14 @@
         "styledComponentId": "sc-jTzLTM",
         "target": "div",
         "toString": [Function],
-        "usesTheme": false,
-        "warnTooManyClasses": [Function],
-        "withComponent": [Function],
-      }
-    }
-    forwardedRef={null}
-  >
-    <div
-      className="c0 sub-grid"
+        "warnTooManyClasses": [Function],
+        "withComponent": [Function],
+      }
+    }
+    forwardedRef={null}
+  >
+    <div
+      className="sub-grid c0"
     />
   </StyledComponent>
 </styled.div>
