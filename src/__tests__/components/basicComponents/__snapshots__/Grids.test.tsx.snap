// Jest Snapshot v1, https://goo.gl/fbAQLP

exports[`Grids  should render all grids correctly 1`] = `
.c0.c0 {
  display: grid;
  grid-template-columns: auto auto;
  padding: 10px;
  gap: 20px;
}

<styled.div>
  <StyledComponent
    forwardedComponent={
      Object {
        "$$typeof": Symbol(react.forward_ref),
        "attrs": Array [
          Object {
            "className": "grid-container",
            "disable": true,
          },
        ],
        "componentStyle": ComponentStyle {
          "componentId": "sc-bdVaJa",
          "isStatic": true,
          "lastClassName": "c0",
          "rules": Array [
            "
  display: grid;
  grid-template-columns: auto auto;
  padding: 10px;
  gap: 20px;

  @media (max-width: 900px) {
    grid-template-columns: auto;
  }
",
          ],
        },
        "displayName": "styled.div",
        "foldedComponentIds": Array [],
        "render": [Function],
        "styledComponentId": "sc-bdVaJa",
        "target": "div",
        "toString": [Function],
        "warnTooManyClasses": [Function],
        "withComponent": [Function],
<<<<<<< HEAD
      },
      "forwardedRef": null,
    },
    "ref": null,
    "rendered": null,
    "type": [Function],
  },
  Symbol(enzyme.__nodes__): Array [
    Object {
      "instance": null,
      "key": undefined,
      "nodeType": "class",
      "props": Object {
        "forwardedComponent": Object {
          "$$typeof": Symbol(react.forward_ref),
          "attrs": Array [
            Object {
              "className": "grid-container",
              "disable": true,
            },
          ],
          "componentStyle": ComponentStyle {
            "componentId": "sc-bdVaJa",
            "isStatic": true,
            "rules": Array [
              "
  display: grid;
  grid-template-columns: auto auto;
  padding: 10px;
  gap: 20px;

  @media (max-width: 900px) {
    grid-template-columns: auto;
  }
",
            ],
          },
          "displayName": "styled.div",
          "foldedComponentIds": Array [],
          "render": [Function],
          "styledComponentId": "sc-bdVaJa",
          "target": "div",
          "toString": [Function],
          "warnTooManyClasses": [Function],
          "withComponent": [Function],
        },
        "forwardedRef": null,
      },
      "ref": null,
      "rendered": null,
      "type": [Function],
    },
  ],
  Symbol(enzyme.__options__): Object {
    "adapter": ReactSixteenAdapter {
      "options": Object {
        "enableComponentDidUpdateOnSetState": true,
        "legacyContextMode": "parent",
        "lifecycles": Object {
          "componentDidUpdate": Object {
            "onSetState": true,
          },
          "getChildContext": Object {
            "calledByRenderer": false,
          },
          "getDerivedStateFromProps": true,
          "getSnapshotBeforeUpdate": true,
          "setState": Object {
            "skipsComponentDidUpdateOnNullish": true,
          },
        },
      },
    },
  },
}
=======
      }
    }
    forwardedRef={null}
  >
    <div
      className="grid-container c0"
    />
  </StyledComponent>
</styled.div>
>>>>>>> 125f8db5
`;

exports[`Grids  should render all grids correctly 2`] = `
.c0 {
  background-color: #f6f7e1;
  border: 1px solid rgba(246,247,225,0.5);
  text-align: center;
}

<styled.div>
  <StyledComponent
    forwardedComponent={
      Object {
        "$$typeof": Symbol(react.forward_ref),
        "attrs": Array [
          Object {
            "className": "grid-item target-form",
          },
        ],
        "componentStyle": ComponentStyle {
          "componentId": "sc-bwzfXH",
          "isStatic": true,
          "lastClassName": "c0",
          "rules": Array [
            "
  background-color: #f6f7e1;
  border: 1px solid rgba(246, 247, 225, 0.5);
  text-align: center;
",
          ],
        },
        "displayName": "styled.div",
        "foldedComponentIds": Array [],
        "render": [Function],
        "styledComponentId": "sc-bwzfXH",
        "target": "div",
        "toString": [Function],
        "warnTooManyClasses": [Function],
        "withComponent": [Function],
      }
    }
    forwardedRef={null}
  >
    <div
      className="grid-item target-form c0"
    />
  </StyledComponent>
</styled.div>
`;

exports[`Grids  should render all grids correctly 3`] = `
.c0 {
  background-color: #f2fffb;
  border: 1px solid rgba(242,255,251,0.5);
  text-align: center;
}

<styled.div>
  <StyledComponent
    forwardedComponent={
      Object {
        "$$typeof": Symbol(react.forward_ref),
        "attrs": Array [
          Object {
            "className": "grid-item proposal-form",
          },
        ],
        "componentStyle": ComponentStyle {
          "componentId": "sc-htpNat",
          "isStatic": true,
          "lastClassName": "c0",
          "rules": Array [
            "
  background-color: #f2fffb;
  border: 1px solid rgba(242, 255, 251, 0.5);
  text-align: center;
",
          ],
        },
        "displayName": "styled.div",
        "foldedComponentIds": Array [],
        "render": [Function],
        "styledComponentId": "sc-htpNat",
        "target": "div",
        "toString": [Function],
        "warnTooManyClasses": [Function],
        "withComponent": [Function],
      }
    }
    forwardedRef={null}
  >
    <div
      className="grid-item proposal-form c0"
    />
  </StyledComponent>
</styled.div>
`;

exports[`Grids  should render all grids correctly 4`] = `
.c0 {
  background-color: #e0edf9;
  border: 1px solid rgba(224,237,249,0.5);
  text-align: center;
}

<styled.div>
  <StyledComponent
    forwardedComponent={
      Object {
        "$$typeof": Symbol(react.forward_ref),
        "attrs": Array [
          Object {
            "className": "grid-item data-form",
          },
        ],
        "componentStyle": ComponentStyle {
          "componentId": "sc-bxivhb",
          "isStatic": true,
          "lastClassName": "c0",
          "rules": Array [
            "
  background-color: #e0edf9;
  border: 1px solid rgba(224, 237, 249, 0.5);
  text-align: center;
",
          ],
        },
        "displayName": "styled.div",
        "foldedComponentIds": Array [],
        "render": [Function],
        "styledComponentId": "sc-bxivhb",
        "target": "div",
        "toString": [Function],
        "warnTooManyClasses": [Function],
        "withComponent": [Function],
      }
    }
    forwardedRef={null}
  >
    <div
      className="grid-item data-form c0"
    />
  </StyledComponent>
</styled.div>
`;

exports[`Grids  should render all grids correctly 5`] = `
.c0 {
  background-color: #fff4fa;
  border: 1px solid rgba(255,244,250,0.5);
  text-align: center;
}

<styled.div>
  <StyledComponent
    forwardedComponent={
      Object {
        "$$typeof": Symbol(react.forward_ref),
        "attrs": Array [
          Object {
            "className": "grid-item telescope-form",
          },
        ],
        "componentStyle": ComponentStyle {
          "componentId": "sc-EHOje",
          "isStatic": true,
          "lastClassName": "c0",
          "rules": Array [
            "
  background-color: #fff4fa;
  border: 1px solid rgba(255, 244, 250, 0.5);
  text-align: center;
",
          ],
        },
        "displayName": "styled.div",
        "foldedComponentIds": Array [],
        "render": [Function],
        "styledComponentId": "sc-EHOje",
        "target": "div",
        "toString": [Function],
        "warnTooManyClasses": [Function],
        "withComponent": [Function],
      }
    }
    forwardedRef={null}
  >
    <div
      className="grid-item telescope-form c0"
    />
  </StyledComponent>
</styled.div>
`;

exports[`Grids  should render all grids correctly 6`] = `
.c0 {
  border: 1px solid rgba(255,255,255,0);
  text-align: left;
}

<styled.div>
  <StyledComponent
    forwardedComponent={
      Object {
        "$$typeof": Symbol(react.forward_ref),
        "attrs": Array [
          Object {
            "className": "grid-item",
          },
        ],
        "componentStyle": ComponentStyle {
          "componentId": "sc-ifAKCX",
          "isStatic": true,
          "lastClassName": "c0",
          "rules": Array [
            "
  border: 1px solid rgba(255, 255, 255, 0);
  text-align: left;
",
          ],
        },
        "displayName": "styled.div",
        "foldedComponentIds": Array [],
        "render": [Function],
        "styledComponentId": "sc-ifAKCX",
        "target": "div",
        "toString": [Function],
        "warnTooManyClasses": [Function],
        "withComponent": [Function],
      }
    }
    forwardedRef={null}
  >
    <div
      className="grid-item c0"
    />
  </StyledComponent>
</styled.div>
`;

exports[`Grids  should render all grids correctly 7`] = `
.c0.c0 {
  display: grid;
  grid-template-columns: 50% 50%;
  padding: 10px;
}

<styled.div>
  <StyledComponent
    forwardedComponent={
      Object {
        "$$typeof": Symbol(react.forward_ref),
        "attrs": Array [
          Object {
            "className": "main-grid",
          },
        ],
        "componentStyle": ComponentStyle {
          "componentId": "sc-bZQynM",
          "isStatic": true,
          "lastClassName": "c0",
          "rules": Array [
            "
  && {
    display: grid;
    grid-template-columns: 50% 50%;
    padding: 10px;
  }
",
          ],
        },
        "displayName": "styled.div",
        "foldedComponentIds": Array [],
        "render": [Function],
        "styledComponentId": "sc-bZQynM",
        "target": "div",
        "toString": [Function],
        "warnTooManyClasses": [Function],
        "withComponent": [Function],
      }
    }
    forwardedRef={null}
  >
    <div
      className="main-grid c0"
    />
  </StyledComponent>
</styled.div>
`;

exports[`Grids  should render all grids correctly 8`] = `
.c0.c0 {
  text-align: left;
  padding-left: 10px;
}

<styled.div>
  <StyledComponent
    forwardedComponent={
      Object {
        "$$typeof": Symbol(react.forward_ref),
        "attrs": Array [
          Object {
            "className": "sub-grid",
          },
        ],
        "componentStyle": ComponentStyle {
          "componentId": "sc-htoDjs",
          "isStatic": true,
          "lastClassName": "c0",
          "rules": Array [
            "
  && {
    text-align: left;
    padding-left: 10px;
  }
",
          ],
        },
        "displayName": "styled.div",
        "foldedComponentIds": Array [],
        "render": [Function],
        "styledComponentId": "sc-htoDjs",
        "target": "div",
        "toString": [Function],
        "warnTooManyClasses": [Function],
        "withComponent": [Function],
      }
    }
    forwardedRef={null}
  >
    <div
      className="sub-grid c0"
    />
  </StyledComponent>
</styled.div>
`;<|MERGE_RESOLUTION|>--- conflicted
+++ resolved
@@ -1,34 +1,40 @@
 // Jest Snapshot v1, https://goo.gl/fbAQLP
 
-exports[`Grids  should render all grids correctly 1`] = `
-.c0.c0 {
+exports[`Styled components Grids  should match snapshot 1`] = `
+ShallowWrapper {
+  Symbol(enzyme.__root__): [Circular],
+  Symbol(enzyme.__unrendered__): <ForwardRef />,
+  Symbol(enzyme.__renderer__): Object {
+    "batchedUpdates": [Function],
+    "checkPropTypes": [Function],
+    "getNode": [Function],
+    "render": [Function],
+    "simulateError": [Function],
+    "simulateEvent": [Function],
+    "unmount": [Function],
+  },
+  Symbol(enzyme.__node__): Object {
+    "instance": null,
+    "key": undefined,
+    "nodeType": "class",
+    "props": Object {
+      "forwardedComponent": Object {
+        "$$typeof": Symbol(react.forward_ref),
+        "attrs": Array [
+          Object {
+            "className": "grid-container",
+            "disable": true,
+          },
+        ],
+        "componentStyle": ComponentStyle {
+          "componentId": "sc-bdVaJa",
+          "isStatic": true,
+          "rules": Array [
+            "
   display: grid;
   grid-template-columns: auto auto;
   padding: 10px;
   gap: 20px;
-}
-
-<styled.div>
-  <StyledComponent
-    forwardedComponent={
-      Object {
-        "$$typeof": Symbol(react.forward_ref),
-        "attrs": Array [
-          Object {
-            "className": "grid-container",
-            "disable": true,
-          },
-        ],
-        "componentStyle": ComponentStyle {
-          "componentId": "sc-bdVaJa",
-          "isStatic": true,
-          "lastClassName": "c0",
-          "rules": Array [
-            "
-  display: grid;
-  grid-template-columns: auto auto;
-  padding: 10px;
-  gap: 20px;
 
   @media (max-width: 900px) {
     grid-template-columns: auto;
@@ -44,7 +50,6 @@
         "toString": [Function],
         "warnTooManyClasses": [Function],
         "withComponent": [Function],
-<<<<<<< HEAD
       },
       "forwardedRef": null,
     },
@@ -120,30 +125,27 @@
     },
   },
 }
-=======
-      }
-    }
-    forwardedRef={null}
-  >
-    <div
-      className="grid-container c0"
-    />
-  </StyledComponent>
-</styled.div>
->>>>>>> 125f8db5
-`;
-
-exports[`Grids  should render all grids correctly 2`] = `
-.c0 {
-  background-color: #f6f7e1;
-  border: 1px solid rgba(246,247,225,0.5);
-  text-align: center;
-}
-
-<styled.div>
-  <StyledComponent
-    forwardedComponent={
-      Object {
+`;
+
+exports[`Styled components Grids  should match snapshot 2`] = `
+ShallowWrapper {
+  Symbol(enzyme.__root__): [Circular],
+  Symbol(enzyme.__unrendered__): <ForwardRef />,
+  Symbol(enzyme.__renderer__): Object {
+    "batchedUpdates": [Function],
+    "checkPropTypes": [Function],
+    "getNode": [Function],
+    "render": [Function],
+    "simulateError": [Function],
+    "simulateEvent": [Function],
+    "unmount": [Function],
+  },
+  Symbol(enzyme.__node__): Object {
+    "instance": null,
+    "key": undefined,
+    "nodeType": "class",
+    "props": Object {
+      "forwardedComponent": Object {
         "$$typeof": Symbol(react.forward_ref),
         "attrs": Array [
           Object {
@@ -153,7 +155,6 @@
         "componentStyle": ComponentStyle {
           "componentId": "sc-bwzfXH",
           "isStatic": true,
-          "lastClassName": "c0",
           "rules": Array [
             "
   background-color: #f6f7e1;
@@ -170,15 +171,75 @@
         "toString": [Function],
         "warnTooManyClasses": [Function],
         "withComponent": [Function],
-      }
-    }
-    forwardedRef={null}
-  >
-    <div
-      className="grid-item target-form c0"
-    />
-  </StyledComponent>
-</styled.div>
+      },
+      "forwardedRef": null,
+    },
+    "ref": null,
+    "rendered": null,
+    "type": [Function],
+  },
+  Symbol(enzyme.__nodes__): Array [
+    Object {
+      "instance": null,
+      "key": undefined,
+      "nodeType": "class",
+      "props": Object {
+        "forwardedComponent": Object {
+          "$$typeof": Symbol(react.forward_ref),
+          "attrs": Array [
+            Object {
+              "className": "grid-item target-form",
+            },
+          ],
+          "componentStyle": ComponentStyle {
+            "componentId": "sc-bwzfXH",
+            "isStatic": true,
+            "rules": Array [
+              "
+  background-color: #f6f7e1;
+  border: 1px solid rgba(246, 247, 225, 0.5);
+  text-align: center;
+",
+            ],
+          },
+          "displayName": "styled.div",
+          "foldedComponentIds": Array [],
+          "render": [Function],
+          "styledComponentId": "sc-bwzfXH",
+          "target": "div",
+          "toString": [Function],
+          "warnTooManyClasses": [Function],
+          "withComponent": [Function],
+        },
+        "forwardedRef": null,
+      },
+      "ref": null,
+      "rendered": null,
+      "type": [Function],
+    },
+  ],
+  Symbol(enzyme.__options__): Object {
+    "adapter": ReactSixteenAdapter {
+      "options": Object {
+        "enableComponentDidUpdateOnSetState": true,
+        "legacyContextMode": "parent",
+        "lifecycles": Object {
+          "componentDidUpdate": Object {
+            "onSetState": true,
+          },
+          "getChildContext": Object {
+            "calledByRenderer": false,
+          },
+          "getDerivedStateFromProps": true,
+          "getSnapshotBeforeUpdate": true,
+          "setState": Object {
+            "skipsComponentDidUpdateOnNullish": true,
+          },
+        },
+      },
+    },
+  },
+}
 `;
 
 exports[`Grids  should render all grids correctly 3`] = `
