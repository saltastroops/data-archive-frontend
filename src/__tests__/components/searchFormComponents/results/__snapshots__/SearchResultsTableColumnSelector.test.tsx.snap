// Jest Snapshot v1, https://goo.gl/fbAQLP

exports[`SearchResultsTableColumn should render correctly 1`] = `
.c1.c1 {
  width: 18px;
  height: 18px;
}

.c0 {
  display: grid;
  grid-template-columns: 100%;
  grid-gap: 10px;
  -webkit-box-pack: center;
  -webkit-justify-content: center;
  -ms-flex-pack: center;
  justify-content: center;
  margin-top: 15px;
}

@media screen and (min-width:440px) {
  .c0 {
    grid-template-columns: 190px 190px;
  }
}

@media screen and (min-width:640px) {
  .c0 {
    grid-template-columns: 190px 190px 190px;
  }
}

@media screen and (min-width:840px) {
  .c0 {
    grid-template-columns: 190px 190px 190px 190px;
  }
}

@media screen and (min-width:1040px) {
  .c0 {
    grid-template-columns: 190px 190px 190px 190px 190px;
  }
}

@media screen and (min-width:1472px) {
  .c0 {
    grid-template-columns: 182px 182px 182px 182px 182px 182px 182px;
  }
}

<SearchResultsTableColumnSelector
  columns={
    Array [
      Object {
        "dataKey": "dummy",
        "name": "Dummy",
<<<<<<< HEAD
        "visible": true,
=======
        "visible": false,
>>>>>>> 3cc6d681
      },
      Object {
        "dataKey": "proposal",
        "name": "Proposal",
        "visible": true,
      },
      Object {
        "dataKey": "pi",
        "name": "Principal Investigator",
        "visible": false,
      },
      Object {
        "dataKey": "target",
        "name": "Target Name",
        "visible": true,
      },
    ]
  }
  onChange={[MockFunction]}
>
  <styled.div>
    <StyledComponent
      forwardedComponent={
        Object {
          "$$typeof": Symbol(react.forward_ref),
          "attrs": Array [],
          "componentStyle": ComponentStyle {
            "componentId": "sc-bwzfXH",
            "isStatic": true,
            "lastClassName": "c0",
            "rules": Array [
              "
  display: grid;
  grid-template-columns: 100%;
  grid-gap: 10px;
  justify-content: center;
  margin-top: 15px;

  @media screen and (min-width: 440px) {
    grid-template-columns: 190px 190px;
  }

  @media screen and (min-width: 640px) {
    grid-template-columns: 190px 190px 190px;
  }

  @media screen and (min-width: 840px) {
    grid-template-columns: 190px 190px 190px 190px;
  }

  @media screen and (min-width: 1040px) {
    grid-template-columns: 190px 190px 190px 190px 190px;
  }

  @media screen and (min-width: 1472px) {
    grid-template-columns: 182px 182px 182px 182px 182px 182px 182px;
  }
",
            ],
          },
          "displayName": "styled.div",
          "foldedComponentIds": Array [],
          "render": [Function],
          "styledComponentId": "sc-bwzfXH",
          "target": "div",
          "toString": [Function],
          "warnTooManyClasses": [Function],
          "withComponent": [Function],
        }
      }
      forwardedRef={null}
    >
      <div
        className="c0"
      >
        <div
          key="0"
        >
          <label
            className="label"
          >
            <styled.input
              checked={true}
              name="proposal"
              onChange={[Function]}
              type="checkbox"
            >
              <StyledComponent
                checked={true}
                forwardedComponent={
                  Object {
                    "$$typeof": Symbol(react.forward_ref),
                    "attrs": Array [
                      Object {
                        "className": "checkbox",
                        "type": "checkbox",
                      },
                    ],
                    "componentStyle": ComponentStyle {
                      "componentId": "sc-bdVaJa",
                      "isStatic": true,
                      "lastClassName": "c1",
                      "rules": Array [
                        "
  && {
    width: 18px;
    height: 18px;
  }
",
                      ],
                    },
                    "displayName": "styled.input",
                    "foldedComponentIds": Array [],
                    "render": [Function],
                    "styledComponentId": "sc-bdVaJa",
                    "target": "input",
                    "toString": [Function],
                    "warnTooManyClasses": [Function],
                    "withComponent": [Function],
                  }
                }
                forwardedRef={null}
                name="proposal"
                onChange={[Function]}
                type="checkbox"
              >
                <input
                  checked={true}
                  className="checkbox c1"
                  name="proposal"
                  onChange={[Function]}
                  type="checkbox"
                />
              </StyledComponent>
            </styled.input>
            Proposal
          </label>
        </div>
        <div
          key="1"
        >
          <label
            className="label"
          >
            <styled.input
              checked={false}
              name="pi"
              onChange={[Function]}
              type="checkbox"
            >
              <StyledComponent
                checked={false}
                forwardedComponent={
                  Object {
                    "$$typeof": Symbol(react.forward_ref),
                    "attrs": Array [
                      Object {
                        "className": "checkbox",
                        "type": "checkbox",
                      },
                    ],
                    "componentStyle": ComponentStyle {
                      "componentId": "sc-bdVaJa",
                      "isStatic": true,
                      "lastClassName": "c1",
                      "rules": Array [
                        "
  && {
    width: 18px;
    height: 18px;
  }
",
                      ],
                    },
                    "displayName": "styled.input",
                    "foldedComponentIds": Array [],
                    "render": [Function],
                    "styledComponentId": "sc-bdVaJa",
                    "target": "input",
                    "toString": [Function],
                    "warnTooManyClasses": [Function],
                    "withComponent": [Function],
                  }
                }
                forwardedRef={null}
                name="pi"
                onChange={[Function]}
                type="checkbox"
              >
                <input
                  checked={false}
                  className="checkbox c1"
                  name="pi"
                  onChange={[Function]}
                  type="checkbox"
                />
              </StyledComponent>
            </styled.input>
            Principal Investigator
          </label>
        </div>
        <div
          key="2"
        >
          <label
            className="label"
          >
            <styled.input
              checked={true}
              name="target"
              onChange={[Function]}
              type="checkbox"
            >
              <StyledComponent
                checked={true}
                forwardedComponent={
                  Object {
                    "$$typeof": Symbol(react.forward_ref),
                    "attrs": Array [
                      Object {
                        "className": "checkbox",
                        "type": "checkbox",
                      },
                    ],
                    "componentStyle": ComponentStyle {
                      "componentId": "sc-bdVaJa",
                      "isStatic": true,
                      "lastClassName": "c1",
                      "rules": Array [
                        "
  && {
    width: 18px;
    height: 18px;
  }
",
                      ],
                    },
                    "displayName": "styled.input",
                    "foldedComponentIds": Array [],
                    "render": [Function],
                    "styledComponentId": "sc-bdVaJa",
                    "target": "input",
                    "toString": [Function],
                    "warnTooManyClasses": [Function],
                    "withComponent": [Function],
                  }
                }
                forwardedRef={null}
                name="target"
                onChange={[Function]}
                type="checkbox"
              >
                <input
                  checked={true}
                  className="checkbox c1"
                  name="target"
                  onChange={[Function]}
                  type="checkbox"
                />
              </StyledComponent>
            </styled.input>
            Target Name
          </label>
        </div>
      </div>
    </StyledComponent>
  </styled.div>
</SearchResultsTableColumnSelector>
`;<|MERGE_RESOLUTION|>--- conflicted
+++ resolved
@@ -53,11 +53,7 @@
       Object {
         "dataKey": "dummy",
         "name": "Dummy",
-<<<<<<< HEAD
         "visible": true,
-=======
-        "visible": false,
->>>>>>> 3cc6d681
       },
       Object {
         "dataKey": "proposal",
