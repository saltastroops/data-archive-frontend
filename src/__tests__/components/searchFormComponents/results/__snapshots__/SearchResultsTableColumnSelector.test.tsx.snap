--- conflicted
+++ resolved
@@ -1230,13 +1230,9 @@
                             >
                               <input
                                 checked={true}
-<<<<<<< HEAD
                                 className="c2 checkbox"
                                 name="product_type.product_type"
-=======
-                                className="checkbox c2"
-                                name="product_category.product_category"
->>>>>>> 1eba8d2b
+
                                 onChange={[Function]}
                                 type="checkbox"
                               />
