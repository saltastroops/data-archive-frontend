--- conflicted
+++ resolved
@@ -30,13 +30,8 @@
           "$$typeof": Symbol(react.forward_ref),
           "attrs": Array [],
           "componentStyle": ComponentStyle {
-<<<<<<< HEAD
             "componentId": "sc-dxgOiQ",
             "isStatic": false,
-=======
-            "componentId": "sc-ckVGcZ",
-            "isStatic": true,
->>>>>>> 8b2d8732
             "lastClassName": "c0",
             "rules": Array [
               "
@@ -78,13 +73,8 @@
                       },
                     ],
                     "componentStyle": ComponentStyle {
-<<<<<<< HEAD
                       "componentId": "sc-chPdSV",
                       "isStatic": false,
-=======
-                      "componentId": "sc-kgoBCf",
-                      "isStatic": true,
->>>>>>> 8b2d8732
                       "lastClassName": "c1",
                       "rules": Array [
                         "
@@ -129,13 +119,8 @@
                             },
                           ],
                           "componentStyle": ComponentStyle {
-<<<<<<< HEAD
                             "componentId": "sc-kpOJdX",
                             "isStatic": false,
-=======
-                            "componentId": "sc-dxgOiQ",
-                            "isStatic": true,
->>>>>>> 8b2d8732
                             "lastClassName": "c2",
                             "rules": Array [
                               "
@@ -188,13 +173,8 @@
                     },
                   ],
                   "componentStyle": ComponentStyle {
-<<<<<<< HEAD
                     "componentId": "sc-chPdSV",
                     "isStatic": false,
-=======
-                    "componentId": "sc-kgoBCf",
-                    "isStatic": true,
->>>>>>> 8b2d8732
                     "lastClassName": "c1",
                     "rules": Array [
                       "
@@ -239,13 +219,8 @@
                           },
                         ],
                         "componentStyle": ComponentStyle {
-<<<<<<< HEAD
                           "componentId": "sc-kpOJdX",
                           "isStatic": false,
-=======
-                          "componentId": "sc-dxgOiQ",
-                          "isStatic": true,
->>>>>>> 8b2d8732
                           "lastClassName": "c2",
                           "rules": Array [
                             "
@@ -297,13 +272,8 @@
                     },
                   ],
                   "componentStyle": ComponentStyle {
-<<<<<<< HEAD
                     "componentId": "sc-chPdSV",
                     "isStatic": false,
-=======
-                    "componentId": "sc-kgoBCf",
-                    "isStatic": true,
->>>>>>> 8b2d8732
                     "lastClassName": "c1",
                     "rules": Array [
                       "
@@ -348,13 +318,8 @@
                           },
                         ],
                         "componentStyle": ComponentStyle {
-<<<<<<< HEAD
                           "componentId": "sc-kpOJdX",
                           "isStatic": false,
-=======
-                          "componentId": "sc-dxgOiQ",
-                          "isStatic": true,
->>>>>>> 8b2d8732
                           "lastClassName": "c2",
                           "rules": Array [
                             "
@@ -406,13 +371,8 @@
                     },
                   ],
                   "componentStyle": ComponentStyle {
-<<<<<<< HEAD
                     "componentId": "sc-chPdSV",
                     "isStatic": false,
-=======
-                    "componentId": "sc-kgoBCf",
-                    "isStatic": true,
->>>>>>> 8b2d8732
                     "lastClassName": "c1",
                     "rules": Array [
                       "
@@ -457,13 +417,8 @@
                           },
                         ],
                         "componentStyle": ComponentStyle {
-<<<<<<< HEAD
                           "componentId": "sc-kpOJdX",
                           "isStatic": false,
-=======
-                          "componentId": "sc-dxgOiQ",
-                          "isStatic": true,
->>>>>>> 8b2d8732
                           "lastClassName": "c2",
                           "rules": Array [
                             "
@@ -544,13 +499,8 @@
           "$$typeof": Symbol(react.forward_ref),
           "attrs": Array [],
           "componentStyle": ComponentStyle {
-<<<<<<< HEAD
             "componentId": "sc-dxgOiQ",
             "isStatic": false,
-=======
-            "componentId": "sc-ckVGcZ",
-            "isStatic": true,
->>>>>>> 8b2d8732
             "lastClassName": "c0",
             "rules": Array [
               "
@@ -592,13 +542,8 @@
                       },
                     ],
                     "componentStyle": ComponentStyle {
-<<<<<<< HEAD
                       "componentId": "sc-chPdSV",
                       "isStatic": false,
-=======
-                      "componentId": "sc-kgoBCf",
-                      "isStatic": true,
->>>>>>> 8b2d8732
                       "lastClassName": "c1",
                       "rules": Array [
                         "
@@ -643,13 +588,8 @@
                             },
                           ],
                           "componentStyle": ComponentStyle {
-<<<<<<< HEAD
                             "componentId": "sc-kpOJdX",
                             "isStatic": false,
-=======
-                            "componentId": "sc-dxgOiQ",
-                            "isStatic": true,
->>>>>>> 8b2d8732
                             "lastClassName": "c2",
                             "rules": Array [
                               "
@@ -702,13 +642,8 @@
                     },
                   ],
                   "componentStyle": ComponentStyle {
-<<<<<<< HEAD
                     "componentId": "sc-chPdSV",
                     "isStatic": false,
-=======
-                    "componentId": "sc-kgoBCf",
-                    "isStatic": true,
->>>>>>> 8b2d8732
                     "lastClassName": "c1",
                     "rules": Array [
                       "
@@ -753,13 +688,8 @@
                           },
                         ],
                         "componentStyle": ComponentStyle {
-<<<<<<< HEAD
                           "componentId": "sc-kpOJdX",
                           "isStatic": false,
-=======
-                          "componentId": "sc-dxgOiQ",
-                          "isStatic": true,
->>>>>>> 8b2d8732
                           "lastClassName": "c2",
                           "rules": Array [
                             "
@@ -811,13 +741,8 @@
                     },
                   ],
                   "componentStyle": ComponentStyle {
-<<<<<<< HEAD
                     "componentId": "sc-chPdSV",
                     "isStatic": false,
-=======
-                    "componentId": "sc-kgoBCf",
-                    "isStatic": true,
->>>>>>> 8b2d8732
                     "lastClassName": "c1",
                     "rules": Array [
                       "
@@ -862,13 +787,8 @@
                           },
                         ],
                         "componentStyle": ComponentStyle {
-<<<<<<< HEAD
                           "componentId": "sc-kpOJdX",
                           "isStatic": false,
-=======
-                          "componentId": "sc-dxgOiQ",
-                          "isStatic": true,
->>>>>>> 8b2d8732
                           "lastClassName": "c2",
                           "rules": Array [
                             "
@@ -920,13 +840,8 @@
                     },
                   ],
                   "componentStyle": ComponentStyle {
-<<<<<<< HEAD
                     "componentId": "sc-chPdSV",
                     "isStatic": false,
-=======
-                    "componentId": "sc-kgoBCf",
-                    "isStatic": true,
->>>>>>> 8b2d8732
                     "lastClassName": "c1",
                     "rules": Array [
                       "
@@ -971,13 +886,8 @@
                           },
                         ],
                         "componentStyle": ComponentStyle {
-<<<<<<< HEAD
                           "componentId": "sc-kpOJdX",
                           "isStatic": false,
-=======
-                          "componentId": "sc-dxgOiQ",
-                          "isStatic": true,
->>>>>>> 8b2d8732
                           "lastClassName": "c2",
                           "rules": Array [
                             "
