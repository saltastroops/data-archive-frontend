// Jest Snapshot v1, https://goo.gl/fbAQLP

exports[`TargetTypesSelector should render correctly with no target types 1`] = `
.c1.c1 {
  font-size: 22px;
  padding-right: 10px;
}

.c2.c2 {
  width: 18px;
  height: 18px;
}

.c0.c0 {
  margin-top: 5px;
}

.c0 label {
  padding-right: 10px;
}

<TargetTypesSelector
  onChange={[MockFunction]}
  targetTypes={Set {}}
>
  <styled.div>
    <StyledComponent
      forwardedComponent={
        Object {
          "$$typeof": Symbol(react.forward_ref),
          "attrs": Array [],
          "componentStyle": ComponentStyle {
<<<<<<< HEAD
            "componentId": "sc-ckVGcZ",
            "isStatic": false,
=======
            "componentId": "sc-kpOJdX",
            "isStatic": true,
>>>>>>> 257b8498
            "lastClassName": "c0",
            "rules": Array [
              "
  && {
    margin-top: 5px;
  }

  label {
    padding-right: 10px;
  }
",
            ],
          },
          "displayName": "styled.div",
          "foldedComponentIds": Array [],
          "render": [Function],
          "styledComponentId": "sc-kpOJdX",
          "target": "div",
          "toString": [Function],
          "usesTheme": false,
          "warnTooManyClasses": [Function],
          "withComponent": [Function],
        }
      }
      forwardedRef={null}
    >
      <div
        className="c0"
      >
        <label>
          <label>
            <styled.span>
              <StyledComponent
                forwardedComponent={
                  Object {
                    "$$typeof": Symbol(react.forward_ref),
                    "attrs": Array [
                      Object {
                        "className": "span",
                      },
                    ],
                    "componentStyle": ComponentStyle {
<<<<<<< HEAD
                      "componentId": "sc-kgoBCf",
                      "isStatic": false,
=======
                      "componentId": "sc-kAzzGY",
                      "isStatic": true,
>>>>>>> 257b8498
                      "lastClassName": "c1",
                      "rules": Array [
                        "
  && {
    font-size: 22px;
    padding-right: 10px;
  }
",
                      ],
                    },
                    "displayName": "styled.span",
                    "foldedComponentIds": Array [],
                    "render": [Function],
                    "styledComponentId": "sc-kAzzGY",
                    "target": "span",
                    "toString": [Function],
                    "usesTheme": false,
                    "warnTooManyClasses": [Function],
                    "withComponent": [Function],
                  }
                }
                forwardedRef={null}
              >
                <span
                  className="c1 span"
                >
                  <styled.input
                    checked={false}
                    data-test="galaxy"
                    onChange={[Function]}
                    value="Galaxy"
                  >
                    <StyledComponent
                      checked={false}
                      data-test="galaxy"
                      forwardedComponent={
                        Object {
                          "$$typeof": Symbol(react.forward_ref),
                          "attrs": Array [
                            Object {
                              "className": "checkbox",
                              "type": "checkbox",
                            },
                          ],
                          "componentStyle": ComponentStyle {
<<<<<<< HEAD
                            "componentId": "sc-dxgOiQ",
                            "isStatic": false,
=======
                            "componentId": "sc-kGXeez",
                            "isStatic": true,
>>>>>>> 257b8498
                            "lastClassName": "c2",
                            "rules": Array [
                              "
  && {
    width: 18px;
    height: 18px;
  }
",
                            ],
                          },
                          "displayName": "styled.input",
                          "foldedComponentIds": Array [],
                          "render": [Function],
                          "styledComponentId": "sc-kGXeez",
                          "target": "input",
                          "toString": [Function],
                          "usesTheme": false,
                          "warnTooManyClasses": [Function],
                          "withComponent": [Function],
                        }
                      }
                      forwardedRef={null}
                      onChange={[Function]}
                      value="Galaxy"
                    >
                      <input
                        checked={false}
                        className="c2 checkbox"
                        data-test="galaxy"
                        onChange={[Function]}
                        type="checkbox"
                        value="Galaxy"
                      />
                    </StyledComponent>
                  </styled.input>
                </span>
              </StyledComponent>
            </styled.span>
            Galaxy
          </label>
        </label>
        <label>
          <styled.span>
            <StyledComponent
              forwardedComponent={
                Object {
                  "$$typeof": Symbol(react.forward_ref),
                  "attrs": Array [
                    Object {
                      "className": "span",
                    },
                  ],
                  "componentStyle": ComponentStyle {
<<<<<<< HEAD
                    "componentId": "sc-kgoBCf",
                    "isStatic": false,
=======
                    "componentId": "sc-kAzzGY",
                    "isStatic": true,
>>>>>>> 257b8498
                    "lastClassName": "c1",
                    "rules": Array [
                      "
  && {
    font-size: 22px;
    padding-right: 10px;
  }
",
                    ],
                  },
                  "displayName": "styled.span",
                  "foldedComponentIds": Array [],
                  "render": [Function],
                  "styledComponentId": "sc-kAzzGY",
                  "target": "span",
                  "toString": [Function],
                  "usesTheme": false,
                  "warnTooManyClasses": [Function],
                  "withComponent": [Function],
                }
              }
              forwardedRef={null}
            >
              <span
                className="c1 span"
              >
                <styled.input
                  checked={false}
                  data-test="ism"
                  onChange={[Function]}
                  value="ISM"
                >
                  <StyledComponent
                    checked={false}
                    data-test="ism"
                    forwardedComponent={
                      Object {
                        "$$typeof": Symbol(react.forward_ref),
                        "attrs": Array [
                          Object {
                            "className": "checkbox",
                            "type": "checkbox",
                          },
                        ],
                        "componentStyle": ComponentStyle {
<<<<<<< HEAD
                          "componentId": "sc-dxgOiQ",
                          "isStatic": false,
=======
                          "componentId": "sc-kGXeez",
                          "isStatic": true,
>>>>>>> 257b8498
                          "lastClassName": "c2",
                          "rules": Array [
                            "
  && {
    width: 18px;
    height: 18px;
  }
",
                          ],
                        },
                        "displayName": "styled.input",
                        "foldedComponentIds": Array [],
                        "render": [Function],
                        "styledComponentId": "sc-kGXeez",
                        "target": "input",
                        "toString": [Function],
                        "usesTheme": false,
                        "warnTooManyClasses": [Function],
                        "withComponent": [Function],
                      }
                    }
                    forwardedRef={null}
                    onChange={[Function]}
                    value="ISM"
                  >
                    <input
                      checked={false}
                      className="c2 checkbox"
                      data-test="ism"
                      onChange={[Function]}
                      type="checkbox"
                      value="ISM"
                    />
                  </StyledComponent>
                </styled.input>
              </span>
            </StyledComponent>
          </styled.span>
          ISM
        </label>
        <label>
          <styled.span>
            <StyledComponent
              forwardedComponent={
                Object {
                  "$$typeof": Symbol(react.forward_ref),
                  "attrs": Array [
                    Object {
                      "className": "span",
                    },
                  ],
                  "componentStyle": ComponentStyle {
<<<<<<< HEAD
                    "componentId": "sc-kgoBCf",
                    "isStatic": false,
=======
                    "componentId": "sc-kAzzGY",
                    "isStatic": true,
>>>>>>> 257b8498
                    "lastClassName": "c1",
                    "rules": Array [
                      "
  && {
    font-size: 22px;
    padding-right: 10px;
  }
",
                    ],
                  },
                  "displayName": "styled.span",
                  "foldedComponentIds": Array [],
                  "render": [Function],
                  "styledComponentId": "sc-kAzzGY",
                  "target": "span",
                  "toString": [Function],
                  "usesTheme": false,
                  "warnTooManyClasses": [Function],
                  "withComponent": [Function],
                }
              }
              forwardedRef={null}
            >
              <span
                className="c1 span"
              >
                <styled.input
                  checked={false}
                  data-test="solar-system-body"
                  onChange={[Function]}
                  value="Solar System Body"
                >
                  <StyledComponent
                    checked={false}
                    data-test="solar-system-body"
                    forwardedComponent={
                      Object {
                        "$$typeof": Symbol(react.forward_ref),
                        "attrs": Array [
                          Object {
                            "className": "checkbox",
                            "type": "checkbox",
                          },
                        ],
                        "componentStyle": ComponentStyle {
<<<<<<< HEAD
                          "componentId": "sc-dxgOiQ",
                          "isStatic": false,
=======
                          "componentId": "sc-kGXeez",
                          "isStatic": true,
>>>>>>> 257b8498
                          "lastClassName": "c2",
                          "rules": Array [
                            "
  && {
    width: 18px;
    height: 18px;
  }
",
                          ],
                        },
                        "displayName": "styled.input",
                        "foldedComponentIds": Array [],
                        "render": [Function],
                        "styledComponentId": "sc-kGXeez",
                        "target": "input",
                        "toString": [Function],
                        "usesTheme": false,
                        "warnTooManyClasses": [Function],
                        "withComponent": [Function],
                      }
                    }
                    forwardedRef={null}
                    onChange={[Function]}
                    value="Solar System Body"
                  >
                    <input
                      checked={false}
                      className="c2 checkbox"
                      data-test="solar-system-body"
                      onChange={[Function]}
                      type="checkbox"
                      value="Solar System Body"
                    />
                  </StyledComponent>
                </styled.input>
              </span>
            </StyledComponent>
          </styled.span>
          Solar System Body
        </label>
        <label>
          <styled.span>
            <StyledComponent
              forwardedComponent={
                Object {
                  "$$typeof": Symbol(react.forward_ref),
                  "attrs": Array [
                    Object {
                      "className": "span",
                    },
                  ],
                  "componentStyle": ComponentStyle {
<<<<<<< HEAD
                    "componentId": "sc-kgoBCf",
                    "isStatic": false,
=======
                    "componentId": "sc-kAzzGY",
                    "isStatic": true,
>>>>>>> 257b8498
                    "lastClassName": "c1",
                    "rules": Array [
                      "
  && {
    font-size: 22px;
    padding-right: 10px;
  }
",
                    ],
                  },
                  "displayName": "styled.span",
                  "foldedComponentIds": Array [],
                  "render": [Function],
                  "styledComponentId": "sc-kAzzGY",
                  "target": "span",
                  "toString": [Function],
                  "usesTheme": false,
                  "warnTooManyClasses": [Function],
                  "withComponent": [Function],
                }
              }
              forwardedRef={null}
            >
              <span
                className="c1 span"
              >
                <styled.input
                  checked={false}
                  data-test="star"
                  onChange={[Function]}
                  value="Star"
                >
                  <StyledComponent
                    checked={false}
                    data-test="star"
                    forwardedComponent={
                      Object {
                        "$$typeof": Symbol(react.forward_ref),
                        "attrs": Array [
                          Object {
                            "className": "checkbox",
                            "type": "checkbox",
                          },
                        ],
                        "componentStyle": ComponentStyle {
<<<<<<< HEAD
                          "componentId": "sc-dxgOiQ",
                          "isStatic": false,
=======
                          "componentId": "sc-kGXeez",
                          "isStatic": true,
>>>>>>> 257b8498
                          "lastClassName": "c2",
                          "rules": Array [
                            "
  && {
    width: 18px;
    height: 18px;
  }
",
                          ],
                        },
                        "displayName": "styled.input",
                        "foldedComponentIds": Array [],
                        "render": [Function],
                        "styledComponentId": "sc-kGXeez",
                        "target": "input",
                        "toString": [Function],
                        "usesTheme": false,
                        "warnTooManyClasses": [Function],
                        "withComponent": [Function],
                      }
                    }
                    forwardedRef={null}
                    onChange={[Function]}
                    value="Star"
                  >
                    <input
                      checked={false}
                      className="c2 checkbox"
                      data-test="star"
                      onChange={[Function]}
                      type="checkbox"
                      value="Star"
                    />
                  </StyledComponent>
                </styled.input>
              </span>
            </StyledComponent>
          </styled.span>
          Star
        </label>
      </div>
    </StyledComponent>
  </styled.div>
</TargetTypesSelector>
`;

exports[`TargetTypesSelector should render correctly with target types 1`] = `
.c1.c1 {
  font-size: 22px;
  padding-right: 10px;
}

.c2.c2 {
  width: 18px;
  height: 18px;
}

.c0.c0 {
  margin-top: 5px;
}

.c0 label {
  padding-right: 10px;
}

<TargetTypesSelector
  onChange={[MockFunction]}
  targetTypes={
    Set {
      "Galaxy",
      "ISM",
    }
  }
>
  <styled.div>
    <StyledComponent
      forwardedComponent={
        Object {
          "$$typeof": Symbol(react.forward_ref),
          "attrs": Array [],
          "componentStyle": ComponentStyle {
<<<<<<< HEAD
            "componentId": "sc-ckVGcZ",
            "isStatic": false,
=======
            "componentId": "sc-kpOJdX",
            "isStatic": true,
>>>>>>> 257b8498
            "lastClassName": "c0",
            "rules": Array [
              "
  && {
    margin-top: 5px;
  }

  label {
    padding-right: 10px;
  }
",
            ],
          },
          "displayName": "styled.div",
          "foldedComponentIds": Array [],
          "render": [Function],
          "styledComponentId": "sc-kpOJdX",
          "target": "div",
          "toString": [Function],
          "usesTheme": false,
          "warnTooManyClasses": [Function],
          "withComponent": [Function],
        }
      }
      forwardedRef={null}
    >
      <div
        className="c0"
      >
        <label>
          <label>
            <styled.span>
              <StyledComponent
                forwardedComponent={
                  Object {
                    "$$typeof": Symbol(react.forward_ref),
                    "attrs": Array [
                      Object {
                        "className": "span",
                      },
                    ],
                    "componentStyle": ComponentStyle {
<<<<<<< HEAD
                      "componentId": "sc-kgoBCf",
                      "isStatic": false,
=======
                      "componentId": "sc-kAzzGY",
                      "isStatic": true,
>>>>>>> 257b8498
                      "lastClassName": "c1",
                      "rules": Array [
                        "
  && {
    font-size: 22px;
    padding-right: 10px;
  }
",
                      ],
                    },
                    "displayName": "styled.span",
                    "foldedComponentIds": Array [],
                    "render": [Function],
                    "styledComponentId": "sc-kAzzGY",
                    "target": "span",
                    "toString": [Function],
                    "usesTheme": false,
                    "warnTooManyClasses": [Function],
                    "withComponent": [Function],
                  }
                }
                forwardedRef={null}
              >
                <span
                  className="c1 span"
                >
                  <styled.input
                    checked={true}
                    data-test="galaxy"
                    onChange={[Function]}
                    value="Galaxy"
                  >
                    <StyledComponent
                      checked={true}
                      data-test="galaxy"
                      forwardedComponent={
                        Object {
                          "$$typeof": Symbol(react.forward_ref),
                          "attrs": Array [
                            Object {
                              "className": "checkbox",
                              "type": "checkbox",
                            },
                          ],
                          "componentStyle": ComponentStyle {
<<<<<<< HEAD
                            "componentId": "sc-dxgOiQ",
                            "isStatic": false,
=======
                            "componentId": "sc-kGXeez",
                            "isStatic": true,
>>>>>>> 257b8498
                            "lastClassName": "c2",
                            "rules": Array [
                              "
  && {
    width: 18px;
    height: 18px;
  }
",
                            ],
                          },
                          "displayName": "styled.input",
                          "foldedComponentIds": Array [],
                          "render": [Function],
                          "styledComponentId": "sc-kGXeez",
                          "target": "input",
                          "toString": [Function],
                          "usesTheme": false,
                          "warnTooManyClasses": [Function],
                          "withComponent": [Function],
                        }
                      }
                      forwardedRef={null}
                      onChange={[Function]}
                      value="Galaxy"
                    >
                      <input
                        checked={true}
                        className="c2 checkbox"
                        data-test="galaxy"
                        onChange={[Function]}
                        type="checkbox"
                        value="Galaxy"
                      />
                    </StyledComponent>
                  </styled.input>
                </span>
              </StyledComponent>
            </styled.span>
            Galaxy
          </label>
        </label>
        <label>
          <styled.span>
            <StyledComponent
              forwardedComponent={
                Object {
                  "$$typeof": Symbol(react.forward_ref),
                  "attrs": Array [
                    Object {
                      "className": "span",
                    },
                  ],
                  "componentStyle": ComponentStyle {
<<<<<<< HEAD
                    "componentId": "sc-kgoBCf",
                    "isStatic": false,
=======
                    "componentId": "sc-kAzzGY",
                    "isStatic": true,
>>>>>>> 257b8498
                    "lastClassName": "c1",
                    "rules": Array [
                      "
  && {
    font-size: 22px;
    padding-right: 10px;
  }
",
                    ],
                  },
                  "displayName": "styled.span",
                  "foldedComponentIds": Array [],
                  "render": [Function],
                  "styledComponentId": "sc-kAzzGY",
                  "target": "span",
                  "toString": [Function],
                  "usesTheme": false,
                  "warnTooManyClasses": [Function],
                  "withComponent": [Function],
                }
              }
              forwardedRef={null}
            >
              <span
                className="c1 span"
              >
                <styled.input
                  checked={true}
                  data-test="ism"
                  onChange={[Function]}
                  value="ISM"
                >
                  <StyledComponent
                    checked={true}
                    data-test="ism"
                    forwardedComponent={
                      Object {
                        "$$typeof": Symbol(react.forward_ref),
                        "attrs": Array [
                          Object {
                            "className": "checkbox",
                            "type": "checkbox",
                          },
                        ],
                        "componentStyle": ComponentStyle {
<<<<<<< HEAD
                          "componentId": "sc-dxgOiQ",
                          "isStatic": false,
=======
                          "componentId": "sc-kGXeez",
                          "isStatic": true,
>>>>>>> 257b8498
                          "lastClassName": "c2",
                          "rules": Array [
                            "
  && {
    width: 18px;
    height: 18px;
  }
",
                          ],
                        },
                        "displayName": "styled.input",
                        "foldedComponentIds": Array [],
                        "render": [Function],
                        "styledComponentId": "sc-kGXeez",
                        "target": "input",
                        "toString": [Function],
                        "usesTheme": false,
                        "warnTooManyClasses": [Function],
                        "withComponent": [Function],
                      }
                    }
                    forwardedRef={null}
                    onChange={[Function]}
                    value="ISM"
                  >
                    <input
                      checked={true}
                      className="c2 checkbox"
                      data-test="ism"
                      onChange={[Function]}
                      type="checkbox"
                      value="ISM"
                    />
                  </StyledComponent>
                </styled.input>
              </span>
            </StyledComponent>
          </styled.span>
          ISM
        </label>
        <label>
          <styled.span>
            <StyledComponent
              forwardedComponent={
                Object {
                  "$$typeof": Symbol(react.forward_ref),
                  "attrs": Array [
                    Object {
                      "className": "span",
                    },
                  ],
                  "componentStyle": ComponentStyle {
<<<<<<< HEAD
                    "componentId": "sc-kgoBCf",
                    "isStatic": false,
=======
                    "componentId": "sc-kAzzGY",
                    "isStatic": true,
>>>>>>> 257b8498
                    "lastClassName": "c1",
                    "rules": Array [
                      "
  && {
    font-size: 22px;
    padding-right: 10px;
  }
",
                    ],
                  },
                  "displayName": "styled.span",
                  "foldedComponentIds": Array [],
                  "render": [Function],
                  "styledComponentId": "sc-kAzzGY",
                  "target": "span",
                  "toString": [Function],
                  "usesTheme": false,
                  "warnTooManyClasses": [Function],
                  "withComponent": [Function],
                }
              }
              forwardedRef={null}
            >
              <span
                className="c1 span"
              >
                <styled.input
                  checked={false}
                  data-test="solar-system-body"
                  onChange={[Function]}
                  value="Solar System Body"
                >
                  <StyledComponent
                    checked={false}
                    data-test="solar-system-body"
                    forwardedComponent={
                      Object {
                        "$$typeof": Symbol(react.forward_ref),
                        "attrs": Array [
                          Object {
                            "className": "checkbox",
                            "type": "checkbox",
                          },
                        ],
                        "componentStyle": ComponentStyle {
<<<<<<< HEAD
                          "componentId": "sc-dxgOiQ",
                          "isStatic": false,
=======
                          "componentId": "sc-kGXeez",
                          "isStatic": true,
>>>>>>> 257b8498
                          "lastClassName": "c2",
                          "rules": Array [
                            "
  && {
    width: 18px;
    height: 18px;
  }
",
                          ],
                        },
                        "displayName": "styled.input",
                        "foldedComponentIds": Array [],
                        "render": [Function],
                        "styledComponentId": "sc-kGXeez",
                        "target": "input",
                        "toString": [Function],
                        "usesTheme": false,
                        "warnTooManyClasses": [Function],
                        "withComponent": [Function],
                      }
                    }
                    forwardedRef={null}
                    onChange={[Function]}
                    value="Solar System Body"
                  >
                    <input
                      checked={false}
                      className="c2 checkbox"
                      data-test="solar-system-body"
                      onChange={[Function]}
                      type="checkbox"
                      value="Solar System Body"
                    />
                  </StyledComponent>
                </styled.input>
              </span>
            </StyledComponent>
          </styled.span>
          Solar System Body
        </label>
        <label>
          <styled.span>
            <StyledComponent
              forwardedComponent={
                Object {
                  "$$typeof": Symbol(react.forward_ref),
                  "attrs": Array [
                    Object {
                      "className": "span",
                    },
                  ],
                  "componentStyle": ComponentStyle {
<<<<<<< HEAD
                    "componentId": "sc-kgoBCf",
                    "isStatic": false,
=======
                    "componentId": "sc-kAzzGY",
                    "isStatic": true,
>>>>>>> 257b8498
                    "lastClassName": "c1",
                    "rules": Array [
                      "
  && {
    font-size: 22px;
    padding-right: 10px;
  }
",
                    ],
                  },
                  "displayName": "styled.span",
                  "foldedComponentIds": Array [],
                  "render": [Function],
                  "styledComponentId": "sc-kAzzGY",
                  "target": "span",
                  "toString": [Function],
                  "usesTheme": false,
                  "warnTooManyClasses": [Function],
                  "withComponent": [Function],
                }
              }
              forwardedRef={null}
            >
              <span
                className="c1 span"
              >
                <styled.input
                  checked={false}
                  data-test="star"
                  onChange={[Function]}
                  value="Star"
                >
                  <StyledComponent
                    checked={false}
                    data-test="star"
                    forwardedComponent={
                      Object {
                        "$$typeof": Symbol(react.forward_ref),
                        "attrs": Array [
                          Object {
                            "className": "checkbox",
                            "type": "checkbox",
                          },
                        ],
                        "componentStyle": ComponentStyle {
<<<<<<< HEAD
                          "componentId": "sc-dxgOiQ",
                          "isStatic": false,
=======
                          "componentId": "sc-kGXeez",
                          "isStatic": true,
>>>>>>> 257b8498
                          "lastClassName": "c2",
                          "rules": Array [
                            "
  && {
    width: 18px;
    height: 18px;
  }
",
                          ],
                        },
                        "displayName": "styled.input",
                        "foldedComponentIds": Array [],
                        "render": [Function],
                        "styledComponentId": "sc-kGXeez",
                        "target": "input",
                        "toString": [Function],
                        "usesTheme": false,
                        "warnTooManyClasses": [Function],
                        "withComponent": [Function],
                      }
                    }
                    forwardedRef={null}
                    onChange={[Function]}
                    value="Star"
                  >
                    <input
                      checked={false}
                      className="c2 checkbox"
                      data-test="star"
                      onChange={[Function]}
                      type="checkbox"
                      value="Star"
                    />
                  </StyledComponent>
                </styled.input>
              </span>
            </StyledComponent>
          </styled.span>
          Star
        </label>
      </div>
    </StyledComponent>
  </styled.div>
</TargetTypesSelector>
`;<|MERGE_RESOLUTION|>--- conflicted
+++ resolved
@@ -30,13 +30,8 @@
           "$$typeof": Symbol(react.forward_ref),
           "attrs": Array [],
           "componentStyle": ComponentStyle {
-<<<<<<< HEAD
-            "componentId": "sc-ckVGcZ",
-            "isStatic": false,
-=======
             "componentId": "sc-kpOJdX",
             "isStatic": true,
->>>>>>> 257b8498
             "lastClassName": "c0",
             "rules": Array [
               "
@@ -79,13 +74,8 @@
                       },
                     ],
                     "componentStyle": ComponentStyle {
-<<<<<<< HEAD
-                      "componentId": "sc-kgoBCf",
-                      "isStatic": false,
-=======
                       "componentId": "sc-kAzzGY",
                       "isStatic": true,
->>>>>>> 257b8498
                       "lastClassName": "c1",
                       "rules": Array [
                         "
@@ -131,13 +121,8 @@
                             },
                           ],
                           "componentStyle": ComponentStyle {
-<<<<<<< HEAD
-                            "componentId": "sc-dxgOiQ",
-                            "isStatic": false,
-=======
                             "componentId": "sc-kGXeez",
                             "isStatic": true,
->>>>>>> 257b8498
                             "lastClassName": "c2",
                             "rules": Array [
                               "
@@ -191,13 +176,8 @@
                     },
                   ],
                   "componentStyle": ComponentStyle {
-<<<<<<< HEAD
-                    "componentId": "sc-kgoBCf",
-                    "isStatic": false,
-=======
                     "componentId": "sc-kAzzGY",
                     "isStatic": true,
->>>>>>> 257b8498
                     "lastClassName": "c1",
                     "rules": Array [
                       "
@@ -243,13 +223,8 @@
                           },
                         ],
                         "componentStyle": ComponentStyle {
-<<<<<<< HEAD
-                          "componentId": "sc-dxgOiQ",
-                          "isStatic": false,
-=======
                           "componentId": "sc-kGXeez",
                           "isStatic": true,
->>>>>>> 257b8498
                           "lastClassName": "c2",
                           "rules": Array [
                             "
@@ -302,13 +277,8 @@
                     },
                   ],
                   "componentStyle": ComponentStyle {
-<<<<<<< HEAD
-                    "componentId": "sc-kgoBCf",
-                    "isStatic": false,
-=======
                     "componentId": "sc-kAzzGY",
                     "isStatic": true,
->>>>>>> 257b8498
                     "lastClassName": "c1",
                     "rules": Array [
                       "
@@ -354,13 +324,8 @@
                           },
                         ],
                         "componentStyle": ComponentStyle {
-<<<<<<< HEAD
-                          "componentId": "sc-dxgOiQ",
-                          "isStatic": false,
-=======
                           "componentId": "sc-kGXeez",
                           "isStatic": true,
->>>>>>> 257b8498
                           "lastClassName": "c2",
                           "rules": Array [
                             "
@@ -413,13 +378,8 @@
                     },
                   ],
                   "componentStyle": ComponentStyle {
-<<<<<<< HEAD
-                    "componentId": "sc-kgoBCf",
-                    "isStatic": false,
-=======
                     "componentId": "sc-kAzzGY",
                     "isStatic": true,
->>>>>>> 257b8498
                     "lastClassName": "c1",
                     "rules": Array [
                       "
@@ -465,13 +425,8 @@
                           },
                         ],
                         "componentStyle": ComponentStyle {
-<<<<<<< HEAD
-                          "componentId": "sc-dxgOiQ",
-                          "isStatic": false,
-=======
                           "componentId": "sc-kGXeez",
                           "isStatic": true,
->>>>>>> 257b8498
                           "lastClassName": "c2",
                           "rules": Array [
                             "
@@ -553,13 +508,8 @@
           "$$typeof": Symbol(react.forward_ref),
           "attrs": Array [],
           "componentStyle": ComponentStyle {
-<<<<<<< HEAD
-            "componentId": "sc-ckVGcZ",
-            "isStatic": false,
-=======
             "componentId": "sc-kpOJdX",
             "isStatic": true,
->>>>>>> 257b8498
             "lastClassName": "c0",
             "rules": Array [
               "
@@ -602,13 +552,8 @@
                       },
                     ],
                     "componentStyle": ComponentStyle {
-<<<<<<< HEAD
-                      "componentId": "sc-kgoBCf",
-                      "isStatic": false,
-=======
                       "componentId": "sc-kAzzGY",
                       "isStatic": true,
->>>>>>> 257b8498
                       "lastClassName": "c1",
                       "rules": Array [
                         "
@@ -654,13 +599,8 @@
                             },
                           ],
                           "componentStyle": ComponentStyle {
-<<<<<<< HEAD
-                            "componentId": "sc-dxgOiQ",
-                            "isStatic": false,
-=======
                             "componentId": "sc-kGXeez",
                             "isStatic": true,
->>>>>>> 257b8498
                             "lastClassName": "c2",
                             "rules": Array [
                               "
@@ -714,13 +654,8 @@
                     },
                   ],
                   "componentStyle": ComponentStyle {
-<<<<<<< HEAD
-                    "componentId": "sc-kgoBCf",
-                    "isStatic": false,
-=======
                     "componentId": "sc-kAzzGY",
                     "isStatic": true,
->>>>>>> 257b8498
                     "lastClassName": "c1",
                     "rules": Array [
                       "
@@ -766,13 +701,8 @@
                           },
                         ],
                         "componentStyle": ComponentStyle {
-<<<<<<< HEAD
-                          "componentId": "sc-dxgOiQ",
-                          "isStatic": false,
-=======
                           "componentId": "sc-kGXeez",
                           "isStatic": true,
->>>>>>> 257b8498
                           "lastClassName": "c2",
                           "rules": Array [
                             "
@@ -825,13 +755,8 @@
                     },
                   ],
                   "componentStyle": ComponentStyle {
-<<<<<<< HEAD
-                    "componentId": "sc-kgoBCf",
-                    "isStatic": false,
-=======
                     "componentId": "sc-kAzzGY",
                     "isStatic": true,
->>>>>>> 257b8498
                     "lastClassName": "c1",
                     "rules": Array [
                       "
@@ -877,13 +802,8 @@
                           },
                         ],
                         "componentStyle": ComponentStyle {
-<<<<<<< HEAD
-                          "componentId": "sc-dxgOiQ",
-                          "isStatic": false,
-=======
                           "componentId": "sc-kGXeez",
                           "isStatic": true,
->>>>>>> 257b8498
                           "lastClassName": "c2",
                           "rules": Array [
                             "
@@ -936,13 +856,8 @@
                     },
                   ],
                   "componentStyle": ComponentStyle {
-<<<<<<< HEAD
-                    "componentId": "sc-kgoBCf",
-                    "isStatic": false,
-=======
                     "componentId": "sc-kAzzGY",
                     "isStatic": true,
->>>>>>> 257b8498
                     "lastClassName": "c1",
                     "rules": Array [
                       "
@@ -988,13 +903,8 @@
                           },
                         ],
                         "componentStyle": ComponentStyle {
-<<<<<<< HEAD
-                          "componentId": "sc-dxgOiQ",
-                          "isStatic": false,
-=======
                           "componentId": "sc-kGXeez",
                           "isStatic": true,
->>>>>>> 257b8498
                           "lastClassName": "c2",
                           "rules": Array [
                             "
