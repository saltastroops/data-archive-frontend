--- conflicted
+++ resolved
@@ -30,11 +30,7 @@
           "$$typeof": Symbol(react.forward_ref),
           "attrs": Array [],
           "componentStyle": ComponentStyle {
-<<<<<<< HEAD
             "componentId": "sc-dxgOiQ",
-=======
-            "componentId": "sc-ckVGcZ",
->>>>>>> 43728bef
             "isStatic": false,
             "lastClassName": "c0",
             "rules": Array [
@@ -77,11 +73,7 @@
                       },
                     ],
                     "componentStyle": ComponentStyle {
-<<<<<<< HEAD
                       "componentId": "sc-chPdSV",
-=======
-                      "componentId": "sc-kgoBCf",
->>>>>>> 43728bef
                       "isStatic": false,
                       "lastClassName": "c1",
                       "rules": Array [
@@ -127,11 +119,7 @@
                             },
                           ],
                           "componentStyle": ComponentStyle {
-<<<<<<< HEAD
                             "componentId": "sc-kpOJdX",
-=======
-                            "componentId": "sc-dxgOiQ",
->>>>>>> 43728bef
                             "isStatic": false,
                             "lastClassName": "c2",
                             "rules": Array [
@@ -185,11 +173,7 @@
                     },
                   ],
                   "componentStyle": ComponentStyle {
-<<<<<<< HEAD
                     "componentId": "sc-chPdSV",
-=======
-                    "componentId": "sc-kgoBCf",
->>>>>>> 43728bef
                     "isStatic": false,
                     "lastClassName": "c1",
                     "rules": Array [
@@ -235,11 +219,7 @@
                           },
                         ],
                         "componentStyle": ComponentStyle {
-<<<<<<< HEAD
                           "componentId": "sc-kpOJdX",
-=======
-                          "componentId": "sc-dxgOiQ",
->>>>>>> 43728bef
                           "isStatic": false,
                           "lastClassName": "c2",
                           "rules": Array [
@@ -292,11 +272,7 @@
                     },
                   ],
                   "componentStyle": ComponentStyle {
-<<<<<<< HEAD
                     "componentId": "sc-chPdSV",
-=======
-                    "componentId": "sc-kgoBCf",
->>>>>>> 43728bef
                     "isStatic": false,
                     "lastClassName": "c1",
                     "rules": Array [
@@ -342,11 +318,7 @@
                           },
                         ],
                         "componentStyle": ComponentStyle {
-<<<<<<< HEAD
                           "componentId": "sc-kpOJdX",
-=======
-                          "componentId": "sc-dxgOiQ",
->>>>>>> 43728bef
                           "isStatic": false,
                           "lastClassName": "c2",
                           "rules": Array [
@@ -399,11 +371,7 @@
                     },
                   ],
                   "componentStyle": ComponentStyle {
-<<<<<<< HEAD
                     "componentId": "sc-chPdSV",
-=======
-                    "componentId": "sc-kgoBCf",
->>>>>>> 43728bef
                     "isStatic": false,
                     "lastClassName": "c1",
                     "rules": Array [
@@ -449,11 +417,7 @@
                           },
                         ],
                         "componentStyle": ComponentStyle {
-<<<<<<< HEAD
                           "componentId": "sc-kpOJdX",
-=======
-                          "componentId": "sc-dxgOiQ",
->>>>>>> 43728bef
                           "isStatic": false,
                           "lastClassName": "c2",
                           "rules": Array [
@@ -535,11 +499,7 @@
           "$$typeof": Symbol(react.forward_ref),
           "attrs": Array [],
           "componentStyle": ComponentStyle {
-<<<<<<< HEAD
             "componentId": "sc-dxgOiQ",
-=======
-            "componentId": "sc-ckVGcZ",
->>>>>>> 43728bef
             "isStatic": false,
             "lastClassName": "c0",
             "rules": Array [
@@ -582,11 +542,7 @@
                       },
                     ],
                     "componentStyle": ComponentStyle {
-<<<<<<< HEAD
                       "componentId": "sc-chPdSV",
-=======
-                      "componentId": "sc-kgoBCf",
->>>>>>> 43728bef
                       "isStatic": false,
                       "lastClassName": "c1",
                       "rules": Array [
@@ -632,11 +588,7 @@
                             },
                           ],
                           "componentStyle": ComponentStyle {
-<<<<<<< HEAD
                             "componentId": "sc-kpOJdX",
-=======
-                            "componentId": "sc-dxgOiQ",
->>>>>>> 43728bef
                             "isStatic": false,
                             "lastClassName": "c2",
                             "rules": Array [
@@ -690,11 +642,7 @@
                     },
                   ],
                   "componentStyle": ComponentStyle {
-<<<<<<< HEAD
                     "componentId": "sc-chPdSV",
-=======
-                    "componentId": "sc-kgoBCf",
->>>>>>> 43728bef
                     "isStatic": false,
                     "lastClassName": "c1",
                     "rules": Array [
@@ -740,11 +688,7 @@
                           },
                         ],
                         "componentStyle": ComponentStyle {
-<<<<<<< HEAD
                           "componentId": "sc-kpOJdX",
-=======
-                          "componentId": "sc-dxgOiQ",
->>>>>>> 43728bef
                           "isStatic": false,
                           "lastClassName": "c2",
                           "rules": Array [
@@ -797,11 +741,7 @@
                     },
                   ],
                   "componentStyle": ComponentStyle {
-<<<<<<< HEAD
                     "componentId": "sc-chPdSV",
-=======
-                    "componentId": "sc-kgoBCf",
->>>>>>> 43728bef
                     "isStatic": false,
                     "lastClassName": "c1",
                     "rules": Array [
@@ -847,11 +787,7 @@
                           },
                         ],
                         "componentStyle": ComponentStyle {
-<<<<<<< HEAD
                           "componentId": "sc-kpOJdX",
-=======
-                          "componentId": "sc-dxgOiQ",
->>>>>>> 43728bef
                           "isStatic": false,
                           "lastClassName": "c2",
                           "rules": Array [
@@ -904,11 +840,7 @@
                     },
                   ],
                   "componentStyle": ComponentStyle {
-<<<<<<< HEAD
                     "componentId": "sc-chPdSV",
-=======
-                    "componentId": "sc-kgoBCf",
->>>>>>> 43728bef
                     "isStatic": false,
                     "lastClassName": "c1",
                     "rules": Array [
@@ -954,11 +886,7 @@
                           },
                         ],
                         "componentStyle": ComponentStyle {
-<<<<<<< HEAD
                           "componentId": "sc-kpOJdX",
-=======
-                          "componentId": "sc-dxgOiQ",
->>>>>>> 43728bef
                           "isStatic": false,
                           "lastClassName": "c2",
                           "rules": Array [
