--- conflicted
+++ resolved
@@ -11,7 +11,7 @@
 }
 
 <form
-  className="c0 column is-4 is-offset-4"
+  className="column is-4 is-offset-4 c0"
   onSubmit={[Function]}
 >
   <fieldset
@@ -29,13 +29,8 @@
               },
             ],
             "componentStyle": ComponentStyle {
-<<<<<<< HEAD
-              "componentId": "sc-hqyNC",
-              "isStatic": false,
-=======
               "componentId": "sc-frDJqD",
               "isStatic": true,
->>>>>>> 257b8498
               "lastClassName": "c1",
               "rules": Array [
                 "
@@ -52,7 +47,6 @@
             "styledComponentId": "sc-frDJqD",
             "target": "h1",
             "toString": [Function],
-            "usesTheme": false,
             "warnTooManyClasses": [Function],
             "withComponent": [Function],
           }
@@ -60,7 +54,7 @@
         forwardedRef={null}
       >
         <h1
-          className="c1 title is-3"
+          className="title is-3 c1"
         >
           Update your account
         </h1>
