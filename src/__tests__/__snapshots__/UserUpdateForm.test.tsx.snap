// Jest Snapshot v1, https://goo.gl/fbAQLP

exports[`UserUpdateForm Component renders the UserUpdateForm having unpopulated props with no errors 1`] = `
.c0.c0 {
  padding: 1px;
}

.c1.c1 {
  text-align: center;
  margin: 20px 0 20px 0;
}

<form
  className="c0 column is-4 is-offset-4"
  onSubmit={[Function]}
>
  <fieldset
    aria-disabled={false}
    disabled={false}
  >
    <styled.h1>
      <StyledComponent
        forwardedComponent={
          Object {
            "$$typeof": Symbol(react.forward_ref),
            "attrs": Array [
              Object {
                "className": "title is-3",
              },
            ],
            "componentStyle": ComponentStyle {
<<<<<<< HEAD
              "componentId": "sc-kvZOFW",
              "isStatic": false,
=======
              "componentId": "sc-hqyNC",
              "isStatic": true,
>>>>>>> 8b2d8732
              "lastClassName": "c1",
              "rules": Array [
                "
  && {
    text-align: center;
    margin: 20px 0 20px 0;
  }
",
              ],
            },
            "displayName": "styled.h1",
            "foldedComponentIds": Array [],
            "render": [Function],
            "styledComponentId": "sc-hqyNC",
            "target": "h1",
            "toString": [Function],
            "warnTooManyClasses": [Function],
            "withComponent": [Function],
          }
        }
        forwardedRef={null}
      >
        <h1
          className="c1 title is-3"
        >
          Update your account
        </h1>
      </StyledComponent>
    </styled.h1>
    <div
      className="field"
    >
      <label
        className="label"
      >
        Given name (first name)
        <InputField
          name="givenName"
          onChange={[Function]}
          value=""
        >
          <div
            className="control"
          >
            <input
              className="input "
              name="givenName"
              onChange={[Function]}
              value=""
            />
          </div>
        </InputField>
      </label>
    </div>
    <div
      className="field"
    >
      <label
        className="label"
      >
        Family name (surname)
        <InputField
          name="familyName"
          onChange={[Function]}
          value=""
        >
          <div
            className="control"
          >
            <input
              className="input "
              name="familyName"
              onChange={[Function]}
              value=""
            />
          </div>
        </InputField>
      </label>
    </div>
    <div
      className="field"
    >
      <label
        className="label"
      >
        Email address
        <InputField
          name="email"
          onChange={[Function]}
          value=""
        >
          <div
            className="control"
          >
            <input
              className="input "
              name="email"
              onChange={[Function]}
              value=""
            />
          </div>
        </InputField>
      </label>
    </div>
    <div
      className="field"
    >
      <label
        className="label"
      >
        Username
        <InputField
          name="username"
          onChange={[Function]}
          value=""
        >
          <div
            className="control"
          >
            <input
              className="input "
              name="username"
              onChange={[Function]}
              value=""
            />
          </div>
        </InputField>
      </label>
    </div>
    <div
      className="field"
    >
      <label
        className="label"
      >
        Affiliation
        <InputField
          name="affiliation"
          onChange={[Function]}
          placeholder="E.g. University of Cape Town"
          value=""
        >
          <div
            className="control"
          >
            <input
              className="input "
              name="affiliation"
              onChange={[Function]}
              placeholder="E.g. University of Cape Town"
              value=""
            />
          </div>
        </InputField>
      </label>
    </div>
    <div
      className="field"
    >
      <label
        className="label"
      >
        Password
        <InputField
          name="password"
          onChange={[Function]}
          type="password"
          value=""
        >
          <div
            className="control"
          >
            <input
              className="input "
              name="password"
              onChange={[Function]}
              type="password"
              value=""
            />
          </div>
        </InputField>
      </label>
    </div>
    <div
      className="field"
    >
      <label
        className="label"
      >
        New password
        <InputField
          name="newPassword"
          onChange={[Function]}
          placeholder="At least 7 characters"
          type="password"
          value=""
        >
          <div
            className="control"
          >
            <input
              className="input "
              name="newPassword"
              onChange={[Function]}
              placeholder="At least 7 characters"
              type="password"
              value=""
            />
          </div>
        </InputField>
      </label>
    </div>
    <div
      className="field"
    >
      <label
        className="label"
      >
        Retype New password
        <InputField
          name="confirmNewPassword"
          onChange={[Function]}
          type="password"
          value=""
        >
          <div
            className="control"
          >
            <input
              className="input "
              name="confirmNewPassword"
              onChange={[Function]}
              type="password"
              value=""
            />
          </div>
        </InputField>
      </label>
    </div>
    <button
      className="button is-success is-fullwidth is-rounded"
      data-test="update"
      type="submit"
    >
      Update
    </button>
  </fieldset>
</form>
`;<|MERGE_RESOLUTION|>--- conflicted
+++ resolved
@@ -29,13 +29,8 @@
               },
             ],
             "componentStyle": ComponentStyle {
-<<<<<<< HEAD
               "componentId": "sc-kvZOFW",
               "isStatic": false,
-=======
-              "componentId": "sc-hqyNC",
-              "isStatic": true,
->>>>>>> 8b2d8732
               "lastClassName": "c1",
               "rules": Array [
                 "
