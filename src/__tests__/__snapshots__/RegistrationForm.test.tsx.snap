// Jest Snapshot v1, https://goo.gl/fbAQLP

exports[`RegistrationForm Component renders the RegistrationForm having unpopulated props with no errors 1`] = `
.c0.c0 {
  padding: 1px;
}

.c1.c1 {
  text-align: center;
  margin: 20px 0 20px 0;
}

<form
  className="c0 column is-4 is-offset-4"
  onSubmit={[Function]}
>
  <fieldset
    aria-disabled={false}
    disabled={false}
  >
    <styled.h1>
      <StyledComponent
        forwardedComponent={
          Object {
            "$$typeof": Symbol(react.forward_ref),
            "attrs": Array [
              Object {
                "className": "title is-3",
              },
            ],
            "componentStyle": ComponentStyle {
<<<<<<< HEAD
              "componentId": "sc-gipzik",
=======
              "componentId": "sc-csuQGl",
>>>>>>> 43728bef
              "isStatic": false,
              "lastClassName": "c1",
              "rules": Array [
                "
  && {
    text-align: center;
    margin: 20px 0 20px 0;
  }
",
              ],
            },
            "displayName": "styled.h1",
            "foldedComponentIds": Array [],
            "render": [Function],
            "styledComponentId": "sc-csuQGl",
            "target": "h1",
            "toString": [Function],
            "warnTooManyClasses": [Function],
            "withComponent": [Function],
          }
        }
        forwardedRef={null}
      >
        <h1
          className="c1 title is-3"
        >
          Create your account
        </h1>
      </StyledComponent>
    </styled.h1>
    <div
      className="field"
    >
      <label
        className="label"
      >
        Given name (first name)
        <InputField
          error=""
          name="givenName"
          onChange={[Function]}
          value=""
        >
          <div
            className="control"
          >
            <input
              className="input "
              name="givenName"
              onChange={[Function]}
              value=""
            />
          </div>
        </InputField>
      </label>
    </div>
    <div
      className="field"
    >
      <label
        className="label"
      >
        Family name (surname)
        <InputField
          error=""
          name="familyName"
          onChange={[Function]}
          value=""
        >
          <div
            className="control"
          >
            <input
              className="input "
              name="familyName"
              onChange={[Function]}
              value=""
            />
          </div>
        </InputField>
      </label>
    </div>
    <div
      className="field"
    >
      <label
        className="label"
      >
        Email address
        <InputField
          error=""
          name="email"
          onChange={[Function]}
          value=""
        >
          <div
            className="control"
          >
            <input
              className="input "
              name="email"
              onChange={[Function]}
              value=""
            />
          </div>
        </InputField>
      </label>
    </div>
    <div
      className="field"
    >
      <label
        className="label"
      >
        Username
        <InputField
          error=""
          name="username"
          onChange={[Function]}
          value=""
        >
          <div
            className="control"
          >
            <input
              className="input "
              name="username"
              onChange={[Function]}
              value=""
            />
          </div>
        </InputField>
      </label>
    </div>
    <div
      className="field"
    >
      <label
        className="label"
      >
        Affiliation
        <InputField
          error=""
          name="affiliation"
          onChange={[Function]}
          placeholder="E.g. University of Cape Town"
          value=""
        >
          <div
            className="control"
          >
            <input
              className="input "
              name="affiliation"
              onChange={[Function]}
              placeholder="E.g. University of Cape Town"
              value=""
            />
          </div>
        </InputField>
      </label>
    </div>
    <div
      className="field"
    >
      <label
        className="label"
      >
        Password
        <InputField
          error=""
          name="password"
          onChange={[Function]}
          placeholder="At least 7 characters"
          type="password"
          value=""
        >
          <div
            className="control"
          >
            <input
              className="input "
              name="password"
              onChange={[Function]}
              placeholder="At least 7 characters"
              type="password"
              value=""
            />
          </div>
        </InputField>
      </label>
    </div>
    <div
      className="field"
    >
      <label
        className="label"
      >
        Re-enter password
        <InputField
          error=""
          name="confirmPassword"
          onChange={[Function]}
          type="password"
          value=""
        >
          <div
            className="control"
          >
            <input
              className="input "
              name="confirmPassword"
              onChange={[Function]}
              type="password"
              value=""
            />
          </div>
        </InputField>
      </label>
    </div>
    <button
      className="button is-success is-fullwidth is-rounded"
      data-test="signUp"
      type="submit"
    >
      Sign up
    </button>
  </fieldset>
</form>
`;<|MERGE_RESOLUTION|>--- conflicted
+++ resolved
@@ -29,11 +29,7 @@
               },
             ],
             "componentStyle": ComponentStyle {
-<<<<<<< HEAD
               "componentId": "sc-gipzik",
-=======
-              "componentId": "sc-csuQGl",
->>>>>>> 43728bef
               "isStatic": false,
               "lastClassName": "c1",
               "rules": Array [
