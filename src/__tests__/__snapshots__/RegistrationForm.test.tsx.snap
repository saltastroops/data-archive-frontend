--- conflicted
+++ resolved
@@ -29,13 +29,8 @@
               },
             ],
             "componentStyle": ComponentStyle {
-<<<<<<< HEAD
               "componentId": "sc-gipzik",
               "isStatic": false,
-=======
-              "componentId": "sc-csuQGl",
-              "isStatic": true,
->>>>>>> 8b2d8732
               "lastClassName": "c1",
               "rules": Array [
                 "
